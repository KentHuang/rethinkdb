--- conflicted
+++ resolved
@@ -1484,16 +1484,11 @@
                     @execute_portion()
 
             catch err
-<<<<<<< HEAD
                 @.$('.loading_query_img').hide()
-                @results_view.render_error(@raw_query, err)
-=======
-                @.$('.loading_query_img').css 'display', 'none'
                 @results_view.render_error(@query, err)
                 @save_query
                     query: @raw_query
                     broken_query: true
->>>>>>> 36505001
 
         # A portion is one query of the whole input.
         execute_portion: =>
@@ -1540,7 +1535,6 @@
                             broken_query: true
 
         
-<<<<<<< HEAD
         # Create a callback for when a query returns
         # We tag the callback to make sure that we display the results only of the last query executed by the user
         generate_rdb_global_callback: (id_execution) =>
@@ -1551,13 +1545,16 @@
                     if error?
                         @.$('.loading_query_img').hide()
                         @results_view.render_error(@raw_queries[@index-1], error)
+                        @save_query
+                            query: @raw_query
+                            broken_query: true
+
                         return false
                     
                     if @index is @queries.length # @index was incremented in execute_portion
                         if cursor?
                             @saved_data.cursor = @cursor
 
-                        #TODO Check for empty array?
                         if cursor?.hasNext?
                             @cursor = cursor
                             if cursor.hasNext() is true
@@ -1585,26 +1582,6 @@
 
                             # Successful query, let's save it in the history
                             @save_query @raw_query
-=======
-        rdb_global_callback: (error, cursor) =>
-            if error?
-                @.$('.loading_query_img').css 'display', 'none'
-                @results_view.render_error(@raw_queries[@index-1], error)
-                @save_query
-                    query: @raw_query
-                    broken_query: true
-                return false
-            
-            if @index is @queries.length # @index was incremented in execute_portion
-                if cursor?
-                    @saved_data.cursor = @cursor
-
-                #TODO Check for empty array?
-                if cursor?.hasNext?
-                    @cursor = cursor
-                    if cursor.hasNext() is true
-                        @cursor.next @get_result_callback
->>>>>>> 36505001
                     else
                         @execute_portion()
 
@@ -1643,14 +1620,11 @@
                         metadata: @saved_data.metadata
 
                     # Successful query, let's save it in the history
-<<<<<<< HEAD
-                    @save_query @raw_query
-=======
                     @save_query
                         query: @raw_query
                         broken_query: false
-            else
-                @execute_portion()
+                else
+                    @execute_portion()
 
         get_result_callback: (error, data) =>
             if error?
@@ -1685,7 +1659,6 @@
             @save_query
                 query: @raw_query
                 broken_query: false
->>>>>>> 36505001
 
             return get_result_callback
 
