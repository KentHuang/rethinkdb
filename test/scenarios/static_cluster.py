--- conflicted
+++ resolved
@@ -43,10 +43,6 @@
     http.wait_until_blueprint_satisfied(ns)
 
     workload_ports = scenario_common.get_workload_ports(opts, ns, processes if not opts["use-proxy"] else [proxy_process])
-<<<<<<< HEAD
-    workload_runner.run("UNUSED", opts["workload"], workload_ports, opts["timeout"])
-=======
     workload_runner.run(opts["workload"], workload_ports, opts["timeout"])
->>>>>>> 2337a772
 
     cluster.check_and_stop()
