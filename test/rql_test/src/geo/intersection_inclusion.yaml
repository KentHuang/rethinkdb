desc: Test intersects and includes semantics
tests:
  # Intersects
  - cd: r.polygon([1,1], [2,1], [2,2], [1,2]).intersects(r.point(1.5,1.5))
    ot: true
  - cd: r.polygon([1,1], [2,1], [2,2], [1,2]).intersects(r.point(2.5,2.5))
    ot: false
<<<<<<< HEAD
  - cd: r.polygon([1,1], [1,2], [2,2], [2,1]).polygon_sub(r.polygon([1.1,1.1], [1.1,1.9], [1.9,1.9], [1.9,1.1])).intersects(r.point(1.5,1.5))
    ot: false
  - cd: r.polygon([1,1], [1,2], [2,2], [2,1]).polygon_sub(r.polygon([1.1,1.1], [1.1,1.9], [1.9,1.9], [1.9,1.1])).intersects(r.point(1.05,1.05))
=======
  - cd: r.polygon([1,1], [2,1], [2,2], [1,2]).polygon_sub(r.polygon([1.1,1.1], [1.9,1.1], [1.9,1.9], [1.1,1.9])).intersects(r.point(1.5,1.5))
    ot: false
  - cd: r.polygon([1,1], [2,1], [2,2], [1,2]).polygon_sub(r.polygon([1.1,1.1], [1.9,1.1], [1.9,1.9], [1.1,1.9])).intersects(r.point(1.05,1.05))
>>>>>>> b2447664
    ot: true
  # Our current semantics: we define polygons as closed, so points that are exactly *on* the outline of a polygon do intersect
  - cd: r.polygon([1,1], [2,1], [2,2], [1,2]).intersects(r.point(2,2))
    ot: true
  - cd: r.polygon([1,1], [2,1], [2,2], [1,2]).intersects(r.point(2,1.5))
    ot: true
  - cd: r.polygon([1,1], [2,1], [2,2], [1,2]).intersects(r.line([1.5,1.5], [2,2]))
    ot: true
  - cd: r.polygon([1,1], [2,1], [2,2], [1,2]).intersects(r.line([1.5,1.5], [2,1.5]))
    ot: true
  # (...with holes in the polygon being closed with respect to the polygon, i.e. the set cut out is open)
<<<<<<< HEAD
  - cd: r.polygon([1,1], [1,2], [2,2], [2,1]).polygon_sub(r.polygon([1.1,1.1], [1.1,1.9], [1.9,1.9], [1.9,1.1])).intersects(r.point(1.1,1.1))
    ot: true
  - cd: r.polygon([1,1], [1,2], [2,2], [2,1]).polygon_sub(r.polygon([1.1,1.1], [1.1,1.9], [1.9,1.9], [1.9,1.1])).intersects(r.point(1.1,1.5))
=======
  - cd: r.polygon([1,1], [2,1], [2,2], [1,2]).polygon_sub(r.polygon([1.1,1.1], [1.9,1.1], [1.9,1.9], [1.1,1.9])).intersects(r.point(1.1,1.1))
    ot: true
  - cd: r.polygon([1,1], [2,1], [2,2], [1,2]).polygon_sub(r.polygon([1.1,1.1], [1.9,1.1], [1.9,1.9], [1.1,1.9])).intersects(r.point(1.5,1.1))
>>>>>>> b2447664
    ot: true
  # ... lines are interpreted as closed sets as well, so even if they meet only at their end points, we consider them as intersecting.
  - cd: r.polygon([1,1], [2,1], [2,2], [1,2]).intersects(r.line([2,2], [3,3]))
    ot: false
  - cd: r.polygon([1,1], [2,1], [2,2], [1,2]).intersects(r.line([2,1.5], [3,3]))
    ot: false
  - cd: r.polygon([1,1], [2,1], [2,2], [1,2]).intersects(r.line([1.5,1.5], [3,3]))
    ot: true
  - cd: r.polygon([1,1], [2,1], [2,2], [1,2]).intersects(r.polygon([1.2,1.2], [1.8,1.2], [1.8,1.8], [1.2,1.8]))
    ot: true
  - cd: r.polygon([1,1], [2,1], [2,2], [1,2]).intersects(r.polygon([1.5,1.5], [2.5,1.5], [2.5,2.5], [1.5,2.5]))
    ot: true
<<<<<<< HEAD
  - cd: r.polygon([1,1], [1,2], [2,2], [2,1]).polygon_sub(r.polygon([1.1,1.1], [1.1,1.9], [1.9,1.9], [1.9,1.1])).intersects(r.polygon([1.2,1.2], [1.2,1.8], [1.8,1.8], [1.8,1.2]))
    ot: false
  - cd: r.polygon([1,1], [1,2], [2,2], [2,1]).polygon_sub(r.polygon([1.1,1.1], [1.1,1.9], [1.9,1.9], [1.9,1.1])).intersects(r.polygon([1.1,1.1], [1.1,1.9], [1.9,1.9], [1.9,1.1]))
=======
  - cd: r.polygon([1,1], [2,1], [2,2], [1,2]).polygon_sub(r.polygon([1.1,1.1], [1.9,1.1], [1.9,1.9], [1.1,1.9])).intersects(r.polygon([1.2,1.2], [1.8,1.2], [1.8,1.8], [1.2,1.8]))
    ot: false
  - cd: r.polygon([1,1], [2,1], [2,2], [1,2]).polygon_sub(r.polygon([1.1,1.1], [1.9,1.1], [1.9,1.9], [1.1,1.9])).intersects(r.polygon([1.1,1.1], [1.9,1.1], [1.9,1.9], [1.1,1.9]))
>>>>>>> b2447664
    ot: false
  # Polygons behave like lines in that respect
  - cd: r.polygon([1,1], [2,1], [2,2], [1,2]).intersects(r.polygon([2,1.1], [3,1.1], [3,1.9], [2,1.9]))
    ot: true
  - cd: r.polygon([1,1], [2,1], [2,2], [1,2]).intersects(r.polygon([2,2], [3,2], [3,3], [2,3]))
    ot: false
  - cd: r.point(1,1).intersects(r.point(1.5,1.5))
    ot: false
  - cd: r.point(1,1).intersects(r.point(1,1))
    ot: true
  - cd: r.line([1,1], [2,1]).intersects(r.point(1,1))
    ot: true
  # This one currently fails due to numeric precision problems.
  #- cd: r.line([1,0], [2,0]).intersects(r.point(1.5,0))
  #  ot: true
  - cd: r.line([1,1], [1,2]).intersects(r.point(1,1.8))
    ot: true
  - cd: r.line([1,0], [2,0]).intersects(r.point(1.8,0))
    ot: true
  - cd: r.line([1,1], [2,1]).intersects(r.point(1.5,1.5))
    ot: false
  - cd: r.line([1,1], [2,1]).intersects(r.line([2,1], [3,1]))
    ot: true
  # intersects on an array/stream
  - cd: r.expr([r.point(1, 0), r.point(3,0), r.point(2, 0)]).intersects(r.line([0,0], [2, 0])).count()
    ot: 2
  
  # Includes
  - cd: r.polygon([1,1], [2,1], [2,2], [1,2]).includes(r.point(1.5,1.5))
    ot: true
  - cd: r.polygon([1,1], [2,1], [2,2], [1,2]).includes(r.point(2.5,2.5))
    ot: false
<<<<<<< HEAD
  - cd: r.polygon([1,1], [1,2], [2,2], [2,1]).polygon_sub(r.polygon([1.1,1.1], [1.1,1.9], [1.9,1.9], [1.9,1.1])).includes(r.point(1.5,1.5))
    ot: false
  - cd: r.polygon([1,1], [1,2], [2,2], [2,1]).polygon_sub(r.polygon([1.1,1.1], [1.1,1.9], [1.9,1.9], [1.9,1.1])).includes(r.point(1.05,1.05))
=======
  - cd: r.polygon([1,1], [2,1], [2,2], [1,2]).polygon_sub(r.polygon([1.1,1.1], [1.9,1.1], [1.9,1.9], [1.1,1.9])).includes(r.point(1.5,1.5))
    ot: false
  - cd: r.polygon([1,1], [2,1], [2,2], [1,2]).polygon_sub(r.polygon([1.1,1.1], [1.9,1.1], [1.9,1.9], [1.1,1.9])).includes(r.point(1.05,1.05))
>>>>>>> b2447664
    ot: true
  - cd: r.polygon([1,1], [2,1], [2,2], [1,2]).includes(r.point(2,2))
    ot: true
  - cd: r.polygon([1,1], [2,1], [2,2], [1,2]).includes(r.point(2,1.5))
    ot: true
  - cd: r.polygon([1,1], [2,1], [2,2], [1,2]).includes(r.line([1.5,1.5], [2,2]))
    ot: true
  - cd: r.polygon([1,1], [2,1], [2,2], [1,2]).includes(r.line([1.5,1.5], [2,1.5]))
    ot: true
<<<<<<< HEAD
  - cd: r.polygon([1,1], [1,2], [2,2], [2,1]).polygon_sub(r.polygon([1.1,1.1], [1.1,1.9], [1.9,1.9], [1.9,1.1])).includes(r.point(1.1,1.1))
    ot: true
  - cd: r.polygon([1,1], [1,2], [2,2], [2,1]).polygon_sub(r.polygon([1.1,1.1], [1.1,1.9], [1.9,1.9], [1.9,1.1])).includes(r.point(1.1,1.5))
=======
  - cd: r.polygon([1,1], [2,1], [2,2], [1,2]).polygon_sub(r.polygon([1.1,1.1], [1.9,1.1], [1.9,1.9], [1.1,1.9])).includes(r.point(1.1,1.1))
    ot: true
  - cd: r.polygon([1,1], [2,1], [2,2], [1,2]).polygon_sub(r.polygon([1.1,1.1], [1.9,1.1], [1.9,1.9], [1.1,1.9])).includes(r.point(1.5,1.1))
>>>>>>> b2447664
    ot: true
  - cd: r.polygon([1,1], [2,1], [2,2], [1,2]).includes(r.line([2,2], [3,3]))
    ot: false
  - cd: r.polygon([1,1], [2,1], [2,2], [1,2]).includes(r.line([2,1.5], [2,2]))
    ot: true
  - cd: r.polygon([1,1], [2,1], [2,2], [1,2]).includes(r.line([2,1], [2,2]))
    ot: true
  - cd: r.polygon([1,1], [2,1], [2,2], [1,2]).includes(r.line([1.5,1.5], [3,3]))
    ot: false
  - cd: r.polygon([1,1], [2,1], [2,2], [1,2]).includes(r.polygon([1,1], [2,1], [2,2], [1,2]))
    ot: true
  - cd: r.polygon([1,1], [2,1], [2,2], [1,2]).includes(r.polygon([1.2,1.2], [1.8,1.2], [1.8,1.8], [1.2,1.8]))
    ot: true
  - cd: r.polygon([1,1], [2,1], [2,2], [1,2]).includes(r.polygon([1.5,1.5], [2,1.5], [2,2], [1.5,2]))
    ot: true
  - cd: r.polygon([1,1], [2,1], [2,2], [1,2]).includes(r.polygon([1.5,1.5], [2.5,1.5], [2.5,2.5], [1.5,2.5]))
    ot: false
<<<<<<< HEAD
  - cd: r.polygon([1,1], [1,2], [2,2], [2,1]).polygon_sub(r.polygon([1.1,1.1], [1.1,1.9], [1.9,1.9], [1.9,1.1])).includes(r.polygon([1.2,1.2], [1.2,1.8], [1.8,1.8], [1.8,1.2]))
    ot: false
  - cd: r.polygon([1,1], [1,2], [2,2], [2,1]).polygon_sub(r.polygon([1.1,1.1], [1.1,1.9], [1.9,1.9], [1.9,1.1])).includes(r.polygon([1.1,1.1], [1.1,2], [2,2], [2,1.1]))
=======
  - cd: r.polygon([1,1], [2,1], [2,2], [1,2]).polygon_sub(r.polygon([1.1,1.1], [1.9,1.1], [1.9,1.9], [1.1,1.9])).includes(r.polygon([1.2,1.2], [1.8,1.2], [1.8,1.8], [1.2,1.8]))
    ot: false
  - cd: r.polygon([1,1], [2,1], [2,2], [1,2]).polygon_sub(r.polygon([1.1,1.1], [1.9,1.1], [1.9,1.9], [1.1,1.9])).includes(r.polygon([1.1,1.1], [2,1.1], [2,2], [1.1,2]))
>>>>>>> b2447664
    ot: false
  - cd: r.polygon([1,1], [2,1], [2,2], [1,2]).includes(r.polygon([2,1.1], [3,1.1], [3,1.9], [2,1.9]))
    ot: false
  - cd: r.polygon([1,1], [2,1], [2,2], [1,2]).includes(r.polygon([2,2], [3,2], [3,3], [2,3]))
    ot: false
  # includes on an array/stream
  - cd: r.expr([r.polygon([0,0], [1,1], [1,0]), r.polygon([0,1], [1,2], [1,1])]).includes(r.point(0,0)).count()
    ot: 1
  # Wrong geometry type arguments (the first one must be a polygon)
  - cd: r.point(0,0).includes(r.point(0,0))
    ot: err('RqlRuntimeError', 'Expected geometry of type `Polygon` but found `Point`.')
  - cd: r.line([0,0], [0,1]).includes(r.point(0,0))
    ot: err('RqlRuntimeError', 'Expected geometry of type `Polygon` but found `LineString`.')<|MERGE_RESOLUTION|>--- conflicted
+++ resolved
@@ -5,15 +5,9 @@
     ot: true
   - cd: r.polygon([1,1], [2,1], [2,2], [1,2]).intersects(r.point(2.5,2.5))
     ot: false
-<<<<<<< HEAD
-  - cd: r.polygon([1,1], [1,2], [2,2], [2,1]).polygon_sub(r.polygon([1.1,1.1], [1.1,1.9], [1.9,1.9], [1.9,1.1])).intersects(r.point(1.5,1.5))
-    ot: false
-  - cd: r.polygon([1,1], [1,2], [2,2], [2,1]).polygon_sub(r.polygon([1.1,1.1], [1.1,1.9], [1.9,1.9], [1.9,1.1])).intersects(r.point(1.05,1.05))
-=======
   - cd: r.polygon([1,1], [2,1], [2,2], [1,2]).polygon_sub(r.polygon([1.1,1.1], [1.9,1.1], [1.9,1.9], [1.1,1.9])).intersects(r.point(1.5,1.5))
     ot: false
   - cd: r.polygon([1,1], [2,1], [2,2], [1,2]).polygon_sub(r.polygon([1.1,1.1], [1.9,1.1], [1.9,1.9], [1.1,1.9])).intersects(r.point(1.05,1.05))
->>>>>>> b2447664
     ot: true
   # Our current semantics: we define polygons as closed, so points that are exactly *on* the outline of a polygon do intersect
   - cd: r.polygon([1,1], [2,1], [2,2], [1,2]).intersects(r.point(2,2))
@@ -25,15 +19,9 @@
   - cd: r.polygon([1,1], [2,1], [2,2], [1,2]).intersects(r.line([1.5,1.5], [2,1.5]))
     ot: true
   # (...with holes in the polygon being closed with respect to the polygon, i.e. the set cut out is open)
-<<<<<<< HEAD
-  - cd: r.polygon([1,1], [1,2], [2,2], [2,1]).polygon_sub(r.polygon([1.1,1.1], [1.1,1.9], [1.9,1.9], [1.9,1.1])).intersects(r.point(1.1,1.1))
-    ot: true
-  - cd: r.polygon([1,1], [1,2], [2,2], [2,1]).polygon_sub(r.polygon([1.1,1.1], [1.1,1.9], [1.9,1.9], [1.9,1.1])).intersects(r.point(1.1,1.5))
-=======
   - cd: r.polygon([1,1], [2,1], [2,2], [1,2]).polygon_sub(r.polygon([1.1,1.1], [1.9,1.1], [1.9,1.9], [1.1,1.9])).intersects(r.point(1.1,1.1))
     ot: true
   - cd: r.polygon([1,1], [2,1], [2,2], [1,2]).polygon_sub(r.polygon([1.1,1.1], [1.9,1.1], [1.9,1.9], [1.1,1.9])).intersects(r.point(1.5,1.1))
->>>>>>> b2447664
     ot: true
   # ... lines are interpreted as closed sets as well, so even if they meet only at their end points, we consider them as intersecting.
   - cd: r.polygon([1,1], [2,1], [2,2], [1,2]).intersects(r.line([2,2], [3,3]))
@@ -46,15 +34,9 @@
     ot: true
   - cd: r.polygon([1,1], [2,1], [2,2], [1,2]).intersects(r.polygon([1.5,1.5], [2.5,1.5], [2.5,2.5], [1.5,2.5]))
     ot: true
-<<<<<<< HEAD
-  - cd: r.polygon([1,1], [1,2], [2,2], [2,1]).polygon_sub(r.polygon([1.1,1.1], [1.1,1.9], [1.9,1.9], [1.9,1.1])).intersects(r.polygon([1.2,1.2], [1.2,1.8], [1.8,1.8], [1.8,1.2]))
-    ot: false
-  - cd: r.polygon([1,1], [1,2], [2,2], [2,1]).polygon_sub(r.polygon([1.1,1.1], [1.1,1.9], [1.9,1.9], [1.9,1.1])).intersects(r.polygon([1.1,1.1], [1.1,1.9], [1.9,1.9], [1.9,1.1]))
-=======
   - cd: r.polygon([1,1], [2,1], [2,2], [1,2]).polygon_sub(r.polygon([1.1,1.1], [1.9,1.1], [1.9,1.9], [1.1,1.9])).intersects(r.polygon([1.2,1.2], [1.8,1.2], [1.8,1.8], [1.2,1.8]))
     ot: false
   - cd: r.polygon([1,1], [2,1], [2,2], [1,2]).polygon_sub(r.polygon([1.1,1.1], [1.9,1.1], [1.9,1.9], [1.1,1.9])).intersects(r.polygon([1.1,1.1], [1.9,1.1], [1.9,1.9], [1.1,1.9]))
->>>>>>> b2447664
     ot: false
   # Polygons behave like lines in that respect
   - cd: r.polygon([1,1], [2,1], [2,2], [1,2]).intersects(r.polygon([2,1.1], [3,1.1], [3,1.9], [2,1.9]))
@@ -87,15 +69,9 @@
     ot: true
   - cd: r.polygon([1,1], [2,1], [2,2], [1,2]).includes(r.point(2.5,2.5))
     ot: false
-<<<<<<< HEAD
-  - cd: r.polygon([1,1], [1,2], [2,2], [2,1]).polygon_sub(r.polygon([1.1,1.1], [1.1,1.9], [1.9,1.9], [1.9,1.1])).includes(r.point(1.5,1.5))
-    ot: false
-  - cd: r.polygon([1,1], [1,2], [2,2], [2,1]).polygon_sub(r.polygon([1.1,1.1], [1.1,1.9], [1.9,1.9], [1.9,1.1])).includes(r.point(1.05,1.05))
-=======
   - cd: r.polygon([1,1], [2,1], [2,2], [1,2]).polygon_sub(r.polygon([1.1,1.1], [1.9,1.1], [1.9,1.9], [1.1,1.9])).includes(r.point(1.5,1.5))
     ot: false
   - cd: r.polygon([1,1], [2,1], [2,2], [1,2]).polygon_sub(r.polygon([1.1,1.1], [1.9,1.1], [1.9,1.9], [1.1,1.9])).includes(r.point(1.05,1.05))
->>>>>>> b2447664
     ot: true
   - cd: r.polygon([1,1], [2,1], [2,2], [1,2]).includes(r.point(2,2))
     ot: true
@@ -105,15 +81,9 @@
     ot: true
   - cd: r.polygon([1,1], [2,1], [2,2], [1,2]).includes(r.line([1.5,1.5], [2,1.5]))
     ot: true
-<<<<<<< HEAD
-  - cd: r.polygon([1,1], [1,2], [2,2], [2,1]).polygon_sub(r.polygon([1.1,1.1], [1.1,1.9], [1.9,1.9], [1.9,1.1])).includes(r.point(1.1,1.1))
-    ot: true
-  - cd: r.polygon([1,1], [1,2], [2,2], [2,1]).polygon_sub(r.polygon([1.1,1.1], [1.1,1.9], [1.9,1.9], [1.9,1.1])).includes(r.point(1.1,1.5))
-=======
   - cd: r.polygon([1,1], [2,1], [2,2], [1,2]).polygon_sub(r.polygon([1.1,1.1], [1.9,1.1], [1.9,1.9], [1.1,1.9])).includes(r.point(1.1,1.1))
     ot: true
   - cd: r.polygon([1,1], [2,1], [2,2], [1,2]).polygon_sub(r.polygon([1.1,1.1], [1.9,1.1], [1.9,1.9], [1.1,1.9])).includes(r.point(1.5,1.1))
->>>>>>> b2447664
     ot: true
   - cd: r.polygon([1,1], [2,1], [2,2], [1,2]).includes(r.line([2,2], [3,3]))
     ot: false
@@ -131,15 +101,9 @@
     ot: true
   - cd: r.polygon([1,1], [2,1], [2,2], [1,2]).includes(r.polygon([1.5,1.5], [2.5,1.5], [2.5,2.5], [1.5,2.5]))
     ot: false
-<<<<<<< HEAD
-  - cd: r.polygon([1,1], [1,2], [2,2], [2,1]).polygon_sub(r.polygon([1.1,1.1], [1.1,1.9], [1.9,1.9], [1.9,1.1])).includes(r.polygon([1.2,1.2], [1.2,1.8], [1.8,1.8], [1.8,1.2]))
-    ot: false
-  - cd: r.polygon([1,1], [1,2], [2,2], [2,1]).polygon_sub(r.polygon([1.1,1.1], [1.1,1.9], [1.9,1.9], [1.9,1.1])).includes(r.polygon([1.1,1.1], [1.1,2], [2,2], [2,1.1]))
-=======
   - cd: r.polygon([1,1], [2,1], [2,2], [1,2]).polygon_sub(r.polygon([1.1,1.1], [1.9,1.1], [1.9,1.9], [1.1,1.9])).includes(r.polygon([1.2,1.2], [1.8,1.2], [1.8,1.8], [1.2,1.8]))
     ot: false
   - cd: r.polygon([1,1], [2,1], [2,2], [1,2]).polygon_sub(r.polygon([1.1,1.1], [1.9,1.1], [1.9,1.9], [1.1,1.9])).includes(r.polygon([1.1,1.1], [2,1.1], [2,2], [1.1,2]))
->>>>>>> b2447664
     ot: false
   - cd: r.polygon([1,1], [2,1], [2,2], [1,2]).includes(r.polygon([2,1.1], [3,1.1], [3,1.9], [2,1.9]))
     ot: false
