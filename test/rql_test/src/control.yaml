--- conflicted
+++ resolved
@@ -109,20 +109,6 @@
     - cd: r.error('Hello World')
       ot: err("RqlRuntimeError", "Hello World", [0])
 
-<<<<<<< HEAD
-=======
-    # r.error() negative cases
-    - cd: r.error()
-      py: [] # Here we rely on a native python error
-      rb: []
-      ot: err("RqlDriverError", "Expected 1 argument(s) but found 0.", [0])
-
-    - cd: r.error('foo', 'bar')
-      py: [] # Here we rely on a native python error
-      rb: []
-      ot: err("RqlDriverError", "Expected 1 argument(s) but found 2.", [0])
-
->>>>>>> 9b31bdd0
     - cd: r.error(5) # we might want to allow this eventually
       ot: err("RqlRuntimeError", "Expected type STRING but found NUMBER.", [0])
 
