#include "arch/io/disk.hpp"

#include <fcntl.h>
#include <linux/fs.h>
#include <unistd.h>
#include <sys/ioctl.h>
#include <sys/socket.h>
#include <sys/stat.h>

#include <algorithm>

#include "utils.hpp"
#include <boost/bind.hpp>

#include "arch/types.hpp"
#include "arch/runtime/system_event/eventfd.hpp"
#include "arch/io/arch.hpp"
#include "config/args.hpp"
#include "backtrace.hpp"
#include "arch/runtime/runtime.hpp"
#include "arch/io/disk/aio.hpp"
#include "arch/io/disk/pool.hpp"
#include "arch/io/disk/conflict_resolving.hpp"
#include "arch/io/disk/stats.hpp"
#include "arch/io/disk/accounting.hpp"
#include "do_on_thread.hpp"

// #define DEBUG_DUMP_WRITES 1

// TODO: If two files are on the same disk, should they share part of the IO stack?

template<class backend_t>
class linux_templated_disk_manager_t : public linux_disk_manager_t {
    typedef stats_diskmgr_2_t<typename backend_t::action_t> backend_stats_t;
    typedef accounting_diskmgr_t<typename backend_stats_t::action_t> accounter_t;
    typedef conflict_resolving_diskmgr_t<typename accounter_t::action_t> conflict_resolver_t;
    typedef stats_diskmgr_t<typename conflict_resolver_t::action_t> stack_stats_t;

public:
    struct action_t : public stack_stats_t::action_t {
        int cb_thread;
        linux_iocallback_t *cb;
    };


    linux_templated_disk_manager_t(linux_event_queue_t *queue, const int batch_factor, perfmon_collection_t *stats) :
        stack_stats(stats, "stack"),
        conflict_resolver(stats),
        accounter(batch_factor),
        backend_stats(stats, "backend", accounter.producer),
        backend(queue, backend_stats.producer),
        outstanding_txn(0)
    {
        /* Hook up the `submit_fun`s of the parts of the IO stack that are above the
        queue. (The parts below the queue use the `passive_producer_t` interface instead
        of a callback function.) */
        stack_stats.submit_fun = boost::bind(&conflict_resolver_t::submit, &conflict_resolver, _1);
        conflict_resolver.submit_fun = boost::bind(&accounter_t::submit, &accounter, _1);

        /* Hook up everything's `done_fun`. */
        backend.done_fun = boost::bind(&backend_stats_t::done, &backend_stats, _1);
        backend_stats.done_fun = boost::bind(&accounter_t::done, &accounter, _1);
        accounter.done_fun = boost::bind(&conflict_resolver_t::done, &conflict_resolver, _1);
        conflict_resolver.done_fun = boost::bind(&stack_stats_t::done, &stack_stats, _1);
        stack_stats.done_fun = boost::bind(&linux_templated_disk_manager_t<backend_t>::done, this, _1);
    }

    ~linux_templated_disk_manager_t() {
        rassert(outstanding_txn == 0, "Closing a file with outstanding txns\n");
    }

    void *create_account(int pri, int outstanding_requests_limit) {
        return new typename accounter_t::account_t(&accounter, pri, outstanding_requests_limit);
    }

    void delayed_destroy(void *_account) {
        on_thread_t t(home_thread());
        delete static_cast<typename accounter_t::account_t *>(_account);
    }

    void destroy_account(void *account) {
        coro_t::spawn_sometime(boost::bind(&linux_templated_disk_manager_t::delayed_destroy, this, account));
    }

    void submit_action_to_stack_stats(action_t *a) {
        assert_thread();
        outstanding_txn++;
        stack_stats.submit(a);
    }

    void submit_write(fd_t fd, const void *buf, size_t count, size_t offset, void *account, linux_iocallback_t *cb) {
        int calling_thread = get_thread_id();

        action_t *a = new action_t;
        a->make_write(fd, buf, count, offset);
        a->account = static_cast<typename accounter_t::account_t*>(account);
        a->cb = cb;
        a->cb_thread = calling_thread;

        do_on_thread(home_thread(), boost::bind(&linux_templated_disk_manager_t::submit_action_to_stack_stats, this, a));
    }

    void submit_read(fd_t fd, void *buf, size_t count, size_t offset, void *account, linux_iocallback_t *cb) {
        int calling_thread = get_thread_id();

        action_t *a = new action_t;
        a->make_read(fd, buf, count, offset);
        a->account = static_cast<typename accounter_t::account_t*>(account);
        a->cb = cb;
        a->cb_thread = calling_thread;

        do_on_thread(home_thread(), boost::bind(&linux_templated_disk_manager_t::submit_action_to_stack_stats, this, a));
    };

    void done(typename stack_stats_t::action_t *a) {
        assert_thread();
        outstanding_txn--;
        action_t *a2 = static_cast<action_t *>(a);
<<<<<<< HEAD
        do_on_thread(a2->cb_thread, boost::bind(&linux_iocallback_t::on_io_complete, a2->cb));
=======
        linux_iocallback_t *local_cb = a2->cb;
>>>>>>> c128095d
        delete a2;
        local_cb->on_io_complete();
    }

private:
    /* These fields describe the entire IO stack. At the top level, we allocate a new
    action_t object for each operation and record its callback. Then it passes through
    the conflict resolver, which enforces ordering constraints between IO operations by
    holding back operations that must be run after other, currently-running, operations.
    Then it goes to the account manager, which queues up running IO operations according
    to which account they are part of. Finally the backend (which may be either AIO-based
    or thread-pool-based) pops the IO operations from the queue.

    At two points in the process--once as soon as it is submitted, and again right
    as the backend pops it off the queue--its statistics are recorded. The "stack stats"
    will tell you how many IO operations are queued. The "backend stats" will tell you
    how long the OS takes to perform the operations. Note that it's not perfect, because
    it counts operations that have been queued by the backend but not sent to the OS yet
    as having been sent to the OS. */

    stack_stats_t stack_stats;
    conflict_resolver_t conflict_resolver;
    accounter_t accounter;
    backend_stats_t backend_stats;
    backend_t backend;


    int outstanding_txn;

    DISABLE_COPYING(linux_templated_disk_manager_t);
};


void native_io_backender_t::make_disk_manager(linux_event_queue_t *queue, const int batch_factor,
                                              perfmon_collection_t *stats,
                                              scoped_ptr_t<linux_disk_manager_t> *out) {
    out->init(new linux_templated_disk_manager_t<linux_diskmgr_aio_t>(queue, batch_factor, stats));
}

void pool_io_backender_t::make_disk_manager(linux_event_queue_t *queue, const int batch_factor,
                                            perfmon_collection_t *stats,
                                            scoped_ptr_t<linux_disk_manager_t> *out) {
    out->init(new linux_templated_disk_manager_t<pool_diskmgr_t>(queue, batch_factor, stats));
}


void make_io_backender(io_backend_t backend, scoped_ptr_t<io_backender_t> *out) {
    if (backend == aio_native) {
        out->init(new native_io_backender_t);
    } else if (backend == aio_pool) {
        out->init(new pool_io_backender_t);
    } else {
        crash("impossible io_backend_t value: %d\n", backend);
    }
}

/* Disk account object */

linux_file_account_t::linux_file_account_t(linux_file_t *par, int pri, int outstanding_requests_limit) :
    parent(par),
    account(parent->diskmgr->create_account(pri, outstanding_requests_limit)) { }

linux_file_account_t::~linux_file_account_t() {
    parent->diskmgr->destroy_account(account);
}

/* Disk file object */

linux_file_t::linux_file_t(const char *path, int mode, bool is_really_direct, io_backender_t *io_backender)
    : fd(INVALID_FD), file_size(0)
{
    // Determine if it is a block device

    struct stat64 file_stat;
    memset(&file_stat, 0, sizeof(file_stat));  // make valgrind happy
    int res = stat64(path, &file_stat);
    guarantee_err(res == 0 || errno == ENOENT, "Could not stat file '%s'", path);

    if (res == -1 && errno == ENOENT) {
        if (!(mode & mode_create)) {
            file_exists = false;
            return;
        }
        is_block = false;
    } else {
        is_block = S_ISBLK(file_stat.st_mode);
    }

    // Construct file flags

    int flags = O_CREAT | (is_really_direct ? O_DIRECT : 0) | O_LARGEFILE;

    if ((mode & mode_write) && (mode & mode_read)) {
        flags |= O_RDWR;
    } else if (mode & mode_write) {
        flags |= O_WRONLY;
    } else if (mode & mode_read) {
        flags |= O_RDONLY;
    } else {
        crash("Bad file access mode.");
    }


    // O_NOATIME requires owner or root privileges. This is a bit of a hack; we assume that
    // if we are opening a regular file, we are the owner, but if we are opening a block device,
    // we are not.
    if (!is_block) flags |= O_NOATIME;

    // Open the file

    fd.reset(open(path, flags, 0644));
    if (fd.get() == INVALID_FD) {
        /* TODO: Throw an exception instead. */
        fail_due_to_user_error(
            "Inaccessible database file: \"%s\": %s"
            "\nSome possible reasons:"
            "%s"    // for creation/open error
            "%s"    // for O_DIRECT message
            "%s",   // for O_NOATIME message
            path, strerror(errno),
            is_block ?
                "\n- the database device couldn't be opened for reading and writing" :
                "\n- the database file couldn't be created or opened for reading and writing",
            is_really_direct ?
                (is_block ?
                    "\n- the database block device cannot be opened with O_DIRECT flag" :
                    "\n- the database file is located on a filesystem that doesn't support O_DIRECT open flag (e.g. in case when the filesystem is working in journaled mode)"
                ) : "",
            !is_block ? "\n- user which was used to start the database is not an owner of the file" : ""
        );
    }

    file_exists = true;

    // Determine the file size

    if (is_block) {
        res = ioctl(fd.get(), BLKGETSIZE64, &file_size);
        guarantee_err(res != -1, "Could not determine block device size");
    } else {
        off64_t size = lseek64(fd.get(), 0, SEEK_END);
        guarantee_err(size != -1, "Could not determine file size");
        res = lseek64(fd.get(), 0, SEEK_SET);
        guarantee_err(res != -1, "Could not reset file position");

        file_size = size;
    }

    // TODO: We have a very minor correctness issue here, which is that
    // we don't guarantee data durability for newly created database files.
    // In theory, we would have to fsync() not only the file itself, but
    // also the directory containing it. Otherwise the file might not
    // survive a crash of the system. However, the window for data to get lost
    // this way is just a few seconds after the creation of a new database,
    // until the file system flushes the metadata to disk.

    // Construct a disk manager. (given that we have an event pool)
    if (linux_thread_pool_t::thread) {
<<<<<<< HEAD
        diskmgr = io_backender->get_diskmgr_ptr();
        default_account.reset(new linux_file_account_t(this, 1, UNLIMITED_OUTSTANDING_REQUESTS));
=======
        linux_event_queue_t *queue = &linux_thread_pool_t::thread->queue;
        io_backender->make_disk_manager(queue, batch_factor, stats, &diskmgr);

        default_account.init(new linux_file_account_t(this, 1, UNLIMITED_OUTSTANDING_REQUESTS));
>>>>>>> c128095d
    }
}

bool linux_file_t::exists() {
    return file_exists;
}

bool linux_file_t::is_block_device() {
    return is_block;
}

size_t linux_file_t::get_size() {
    return file_size;
}

void linux_file_t::set_size(size_t size) {
    rassert(!is_block);
    int res = ftruncate(fd.get(), size);
    guarantee_err(res == 0, "Could not ftruncate()");
    fsync(fd.get()); // Make sure that the metadata change gets persisted
                     // before we start writing to the resized file.
                     // (to be safe in case of system crashes etc.)
    file_size = size;
}

void linux_file_t::set_size_at_least(size_t size) {
    if (is_block) {
        rassert(file_size >= size);
    } else {
        /* Grow in large chunks at a time */
        if (file_size < size) {
            // TODO: we should make the growth rate of a db file
            // configurable.
            set_size(ceil_aligned(size, DEVICE_BLOCK_SIZE * 128));
        }
    }
}

void linux_file_t::read_async(size_t offset, size_t length, void *buf, linux_file_account_t *account, linux_iocallback_t *callback) {
<<<<<<< HEAD
    rassert(diskmgr, "No diskmgr has been constructed (are we running without an event queue?)");
=======
    rassert(diskmgr.has(), "No diskmgr has been constructed (are we running without an event queue?)");

>>>>>>> c128095d
    verify(offset, length, buf);
    diskmgr->submit_read(fd.get(), buf, length, offset,
        account == DEFAULT_DISK_ACCOUNT ? default_account->get_account() : account->get_account(),
        callback);
}

void linux_file_t::write_async(size_t offset, size_t length, const void *buf, linux_file_account_t *account, linux_iocallback_t *callback) {
    rassert(diskmgr.has(), "No diskmgr has been constructed (are we running without an event queue?)");

#ifdef DEBUG_DUMP_WRITES
    printf("--- WRITE BEGIN ---\n");
    print_backtrace(stdout);
    printf("\n");
    print_hd(buf, offset, length);
    printf("---- WRITE END ----\n\n");
#endif

    verify(offset, length, buf);
    diskmgr->submit_write(fd.get(), buf, length, offset,
        account == DEFAULT_DISK_ACCOUNT ? default_account->get_account() : account->get_account(),
        callback);
}

void linux_file_t::read_blocking(size_t offset, size_t length, void *buf) {
    verify(offset, length, buf);
 tryagain:
    ssize_t res = pread(fd.get(), buf, length, offset);
    if (res == -1 && errno == EINTR) {
        goto tryagain;
    }
    rassert(size_t(res) == length, "Blocking read failed");
    (void)res;
}

void linux_file_t::write_blocking(size_t offset, size_t length, const void *buf) {
    verify(offset, length, buf);
 tryagain:
    ssize_t res = pwrite(fd.get(), buf, length, offset);
    if (res == -1 && errno == EINTR) {
        goto tryagain;
    }
    rassert(size_t(res) == length, "Blocking write failed");
    (void)res;
}

linux_file_t::~linux_file_t() {
    // scoped_fd_t's destructor takes care of close()ing the file
}

void linux_file_t::verify(UNUSED size_t offset, UNUSED size_t length, UNUSED const void *buf) {
    rassert(buf);
    rassert(offset + length <= file_size);
    rassert(divides(DEVICE_BLOCK_SIZE, intptr_t(buf)));
    rassert(divides(DEVICE_BLOCK_SIZE, offset));
    rassert(divides(DEVICE_BLOCK_SIZE, length));
}

<|MERGE_RESOLUTION|>--- conflicted
+++ resolved
@@ -116,13 +116,8 @@
         assert_thread();
         outstanding_txn--;
         action_t *a2 = static_cast<action_t *>(a);
-<<<<<<< HEAD
         do_on_thread(a2->cb_thread, boost::bind(&linux_iocallback_t::on_io_complete, a2->cb));
-=======
-        linux_iocallback_t *local_cb = a2->cb;
->>>>>>> c128095d
         delete a2;
-        local_cb->on_io_complete();
     }
 
 private:
@@ -279,15 +274,8 @@
 
     // Construct a disk manager. (given that we have an event pool)
     if (linux_thread_pool_t::thread) {
-<<<<<<< HEAD
         diskmgr = io_backender->get_diskmgr_ptr();
-        default_account.reset(new linux_file_account_t(this, 1, UNLIMITED_OUTSTANDING_REQUESTS));
-=======
-        linux_event_queue_t *queue = &linux_thread_pool_t::thread->queue;
-        io_backender->make_disk_manager(queue, batch_factor, stats, &diskmgr);
-
         default_account.init(new linux_file_account_t(this, 1, UNLIMITED_OUTSTANDING_REQUESTS));
->>>>>>> c128095d
     }
 }
 
@@ -327,12 +315,7 @@
 }
 
 void linux_file_t::read_async(size_t offset, size_t length, void *buf, linux_file_account_t *account, linux_iocallback_t *callback) {
-<<<<<<< HEAD
     rassert(diskmgr, "No diskmgr has been constructed (are we running without an event queue?)");
-=======
-    rassert(diskmgr.has(), "No diskmgr has been constructed (are we running without an event queue?)");
-
->>>>>>> c128095d
     verify(offset, length, buf);
     diskmgr->submit_read(fd.get(), buf, length, offset,
         account == DEFAULT_DISK_ACCOUNT ? default_account->get_account() : account->get_account(),
@@ -340,7 +323,7 @@
 }
 
 void linux_file_t::write_async(size_t offset, size_t length, const void *buf, linux_file_account_t *account, linux_iocallback_t *callback) {
-    rassert(diskmgr.has(), "No diskmgr has been constructed (are we running without an event queue?)");
+    rassert(diskmgr, "No diskmgr has been constructed (are we running without an event queue?)");
 
 #ifdef DEBUG_DUMP_WRITES
     printf("--- WRITE BEGIN ---\n");
