// Copyright 2010-2013 RethinkDB, all rights reserved.
#include "unittest/server_test_helper.hpp"

#include "errors.hpp"
#include <boost/bind.hpp>

#include "arch/io/disk.hpp"
#include "arch/runtime/thread_pool.hpp"
#include "arch/timing.hpp"
#include "btree/slice.hpp"
#include "buffer_cache/buffer_cache.hpp"
#include "unittest/unittest_utils.hpp"
#include "serializer/config.hpp"
#include "serializer/log/log_serializer.hpp"
#include "serializer/translator.hpp"

namespace unittest {

const uint32_t server_test_helper_t::init_value = 0x12345678;
const uint32_t server_test_helper_t::changed_value = 0x87654321;

server_test_helper_t::server_test_helper_t()
    : serializer(NULL), thread_pool(new thread_pool_t(1, false)) { }

// Destructor defined in the .cc so that thread_pool_t isn't an incomplete type.
server_test_helper_t::~server_test_helper_t() { }

void server_test_helper_t::run() {
    unittest::run_in_thread_pool(boost::bind(&server_test_helper_t::setup_server_and_run_tests, this));
}

void server_test_helper_t::setup_server_and_run_tests() {
<<<<<<< HEAD
    temp_file_t db_file("/tmp/rdb_unittest.XXXXXX");
=======
    temp_file_t db_file;
>>>>>>> 0b501451

    scoped_ptr_t<io_backender_t> io_backender;
    make_io_backender(aio_default, &io_backender);

    {
        filepath_file_opener_t file_opener(db_file.name(), io_backender.get());
        standard_serializer_t::create(
            &file_opener,
            standard_serializer_t::static_config_t());
        standard_serializer_t log_serializer(
            standard_serializer_t::dynamic_config_t(),
            &file_opener,
            &get_global_perfmon_collection());

        std::vector<standard_serializer_t *> serializers;
        serializers.push_back(&log_serializer);
        serializer_multiplexer_t::create(serializers, 1);
        serializer_multiplexer_t multiplexer(serializers);

        this->serializer = multiplexer.proxies[0];

        run_serializer_tests();
    }

    trace_call(thread_pool->shutdown_thread_pool);
}

void server_test_helper_t::run_serializer_tests() {
    mirrored_cache_static_config_t cache_static_cfg;
    cache_t::create(this->serializer, &cache_static_cfg);
    mirrored_cache_config_t cache_cfg;
    cache_cfg.flush_timer_ms = MILLION;
    cache_cfg.flush_dirty_size = BILLION;
    cache_cfg.max_size = GIGABYTE;
    cache_t cache(this->serializer, &cache_cfg, &get_global_perfmon_collection());

    nap(200);   // to let patch_disk_storage do writeback.sync();

    run_tests(&cache);
}

void server_test_helper_t::snap(transaction_t *txn) {
    txn->snapshot();
}

void server_test_helper_t::change_value(buf_lock_t *buf, uint32_t value) {
    buf->set_data(const_cast<void *>(buf->get_data_read()), &value, sizeof(value));
}

uint32_t server_test_helper_t::get_value(buf_lock_t *buf) {
    return *reinterpret_cast<const uint32_t *>(buf->get_data_read());
}

bool server_test_helper_t::acq_check_if_blocks_until_buf_released(buf_lock_t *newly_acquired_block, transaction_t *txn, buf_lock_t *already_acquired_block, access_t acquire_mode, bool do_release) {
    acquiring_coro_t acq_coro(newly_acquired_block, txn, already_acquired_block->get_block_id(), acquire_mode);

    coro_t::spawn(boost::bind(&acquiring_coro_t::run, &acq_coro));
    nap(500);
    bool result = !acq_coro.signaled;

    if (do_release) {
        already_acquired_block->release();
        if (result) {
            nap(500);
            rassert(acq_coro.signaled, "Waiting acquire did not complete following release. May be a bug in the test.");
        }
    }

    rassert(newly_acquired_block->is_acquired());

    return result;
}

void server_test_helper_t::create_two_blocks(transaction_t *txn, block_id_t *block_A, block_id_t *block_B) {
    buf_lock_t buf_A(txn);
    buf_lock_t buf_B(txn);
    *block_A = buf_A.get_block_id();
    *block_B = buf_B.get_block_id();
    change_value(&buf_A, init_value);
    change_value(&buf_B, init_value);
}

void server_test_helper_t::acquiring_coro_t::run() {
    buf_lock_t tmp(txn, block_id, mode);
    result->swap(tmp);
    signaled = true;
}

}  // namespace unittest<|MERGE_RESOLUTION|>--- conflicted
+++ resolved
@@ -30,11 +30,7 @@
 }
 
 void server_test_helper_t::setup_server_and_run_tests() {
-<<<<<<< HEAD
-    temp_file_t db_file("/tmp/rdb_unittest.XXXXXX");
-=======
     temp_file_t db_file;
->>>>>>> 0b501451
 
     scoped_ptr_t<io_backender_t> io_backender;
     make_io_backender(aio_default, &io_backender);
