--- conflicted
+++ resolved
@@ -236,15 +236,9 @@
                                const std::set<std::map<std::string, std::string> > &initial_data) {
     name_string_t table_name_string;
     if (!table_name_string.assign_value(table_name)) throw invalid_name_exc_t(table_name);
-<<<<<<< HEAD
 
     primary_keys.insert(std::make_pair(std::make_pair(db_id, table_name_string),
                                        primary_key));
-=======
-    namespace_id_t namespace_id = generate_uuid();
-    reql_admin_interface.tables[std::make_pair(db_id, table_name_string)] =
-            std::make_pair(namespace_id, primary_key);
->>>>>>> 204a1eda
 
     // Set up initial data
     std::map<store_key_t, scoped_cJSON_t*> *data = new std::map<store_key_t, scoped_cJSON_t*>();
@@ -283,12 +277,7 @@
     env.init(new ql::env_t(&rdb_ctx,
                            &interruptor,
                            std::map<std::string, ql::wire_func_t>(),
-<<<<<<< HEAD
-                           profile_bool_t::DONT_PROFILE));
-=======
                            nullptr /* no profile trace */));
-    rdb_ns_repo.set_env(env.get());
->>>>>>> 204a1eda
 
     // Set up any initial datas
     databases = test_env->databases;
@@ -318,7 +307,6 @@
     interruptor.pulse();
 }
 
-<<<<<<< HEAD
 bool test_rdb_env_t::instance_t::db_create(UNUSED const name_string_t &name,
         UNUSED signal_t *local_interruptor, std::string *error_out) {
     *error_out = "test_rdb_env_t::instance_t doesn't support mutation";
@@ -403,7 +391,4 @@
     }
 }
 
-}
-=======
-}
->>>>>>> 204a1eda
+}