// Copyright 2010-2014 RethinkDB, all rights reserved.
#include <functional>

#include "arch/io/disk.hpp"
#include "arch/runtime/coroutines.hpp"
#include "arch/timing.hpp"
#include "btree/operations.hpp"
#include "buffer_cache/cache_balancer.hpp"
#include "containers/archive/boost_types.hpp"
#include "containers/archive/vector_stream.hpp"
#include "containers/uuid.hpp"
#include "rdb_protocol/btree.hpp"
#include "rdb_protocol/env.hpp"
#include "rdb_protocol/minidriver.hpp"
#include "rdb_protocol/pb_utils.hpp"
#include "rdb_protocol/protocol.hpp"
#include "rdb_protocol/store.hpp"
#include "rdb_protocol/sym.hpp"
#include "stl_utils.hpp"
#include "serializer/config.hpp"
#include "unittest/gtest.hpp"
#include "unittest/unittest_utils.hpp"

#define TOTAL_KEYS_TO_INSERT 1000
#define MAX_RETRIES_FOR_SINDEX_POSTCONSTRUCT 5

namespace unittest {

void insert_rows(int start, int finish, store_t *store) {
    ql::configured_limits_t limits;

    guarantee(start <= finish);
    for (int i = start; i < finish; ++i) {
        cond_t dummy_interruptor;
        scoped_ptr_t<txn_t> txn;
        scoped_ptr_t<real_superblock_t> superblock;
        write_token_t token;
        store->new_write_token(&token);
        store->acquire_superblock_for_write(
            repli_timestamp_t::distant_past,
            1, write_durability_t::SOFT,
            &token, &txn, &superblock, &dummy_interruptor);
        block_id_t sindex_block_id = superblock->get_sindex_block_id();

        std::string data = strprintf("{\"id\" : %d, \"sid\" : %d}", i, i * i);
        point_write_response_t response;

        store_key_t pk(ql::datum_t(static_cast<double>(i)).print_primary());
        rdb_modification_report_t mod_report(pk);
        rdb_live_deletion_context_t deletion_context;
        rdb_set(pk,
                ql::to_datum(scoped_cJSON_t(cJSON_Parse(data.c_str())).get(), limits),
                false, store->btree.get(), repli_timestamp_t::distant_past,
                superblock.get(), &deletion_context, &response, &mod_report.info,
                static_cast<profile::trace_t *>(NULL));

        {
            buf_lock_t sindex_block(superblock->expose_buf(),
                                    sindex_block_id,
                                    access_t::write);
            store_t::sindex_access_vector_t sindexes;
            store->acquire_post_constructed_sindex_superblocks_for_write(
                     &sindex_block,
                     &sindexes);
            rdb_update_sindexes(store,
                                sindexes,
                                &mod_report,
                                txn.get(),
                                &deletion_context,
                                NULL,
                                NULL,
                                NULL);

            scoped_ptr_t<new_mutex_in_line_t> acq =
                store->get_in_line_for_sindex_queue(&sindex_block);

            store->sindex_queue_push(mod_report, acq.get());
        }
    }
}

void insert_rows_and_pulse_when_done(int start, int finish,
        store_t *store, cond_t *pulse_when_done) {
    insert_rows(start, finish, store);
    pulse_when_done->pulse();
}

sindex_name_t create_sindex(store_t *store) {
    cond_t dummy_interruptor;
    sindex_name_t sindex_name(uuid_to_str(generate_uuid()));
    write_token_t token;
    store->new_write_token(&token);

    scoped_ptr_t<txn_t> txn;
    scoped_ptr_t<real_superblock_t> super_block;

    store->acquire_superblock_for_write(repli_timestamp_t::distant_past,
                                        1, write_durability_t::SOFT,
                                        &token, &txn, &super_block,
                                        &dummy_interruptor);

    ql::sym_t one(1);
    ql::protob_t<const Term> mapping = ql::r::var(one)["sid"].release_counted();
    ql::map_wire_func_t m(mapping, make_vector(one), get_backtrace(mapping));

    sindex_multi_bool_t multi_bool = sindex_multi_bool_t::SINGLE;

    write_message_t wm;
    sindex_disk_info_t sindex_info(m, sindex_reql_version_info_t::LATEST(),
                                   multi_bool, sindex_geo_bool_t::REGULAR);
    serialize_sindex_info(&wm, sindex_info);

    vector_stream_t stream;
    stream.reserve(wm.size());
    int res = send_write_message(&stream, &wm);
    guarantee(res == 0);

    buf_lock_t sindex_block(super_block->expose_buf(),
                            super_block->get_sindex_block_id(),
                            access_t::write);
    UNUSED bool b = store->add_sindex(
            sindex_name,
            stream.vector(),
            &sindex_block);
    return sindex_name;
}

void drop_sindex(store_t *store,
                 const sindex_name_t &sindex_name) {
    cond_t dummy_interruptor;
    write_token_t token;
    store->new_write_token(&token);

    scoped_ptr_t<txn_t> txn;
    scoped_ptr_t<real_superblock_t> super_block;

<<<<<<< HEAD
    store->acquire_superblock_for_write(repli_timestamp_t::distant_past,
                                        1, write_durability_t::SOFT, &token_pair,
=======
    store->acquire_superblock_for_write(repli_timestamp_t::invalid,
                                        1, write_durability_t::SOFT, &token,
>>>>>>> 285ab4ea
                                        &txn, &super_block, &dummy_interruptor);

    buf_lock_t sindex_block(super_block->expose_buf(),
                            super_block->get_sindex_block_id(),
                            access_t::write);
    std::set<std::string> created_sindexes;
    store->drop_sindex(
            sindex_name,
            &sindex_block);
}

void bring_sindexes_up_to_date(
        store_t *store, sindex_name_t sindex_name) {
    cond_t dummy_interruptor;
    write_token_t token;
    store->new_write_token(&token);

    scoped_ptr_t<txn_t> txn;
    scoped_ptr_t<real_superblock_t> super_block;
    store->acquire_superblock_for_write(repli_timestamp_t::distant_past,
                                        1, write_durability_t::SOFT,
                                        &token, &txn, &super_block, &dummy_interruptor);

    buf_lock_t sindex_block(super_block->expose_buf(),
                            super_block->get_sindex_block_id(),
                            access_t::write);

    std::set<sindex_name_t> created_sindexes;
    created_sindexes.insert(sindex_name);

    rdb_protocol::bring_sindexes_up_to_date(created_sindexes, store,
                                                    &sindex_block);
    nap(1000);
}

void spawn_writes_and_bring_sindexes_up_to_date(store_t *store,
        sindex_name_t sindex_name, cond_t *background_inserts_done) {
    cond_t dummy_interruptor;
    write_token_t token;
    store->new_write_token(&token);

    scoped_ptr_t<txn_t> txn;
    scoped_ptr_t<real_superblock_t> super_block;
    store->acquire_superblock_for_write(
        repli_timestamp_t::distant_past,
        1, write_durability_t::SOFT,
        &token, &txn, &super_block, &dummy_interruptor);

    buf_lock_t sindex_block(super_block->expose_buf(),
                            super_block->get_sindex_block_id(),
                            access_t::write);

    coro_t::spawn_sometime(std::bind(&insert_rows_and_pulse_when_done,
                (TOTAL_KEYS_TO_INSERT * 9) / 10, TOTAL_KEYS_TO_INSERT,
                store, background_inserts_done));

    std::set<sindex_name_t> created_sindexes;
    created_sindexes.insert(sindex_name);

    rdb_protocol::bring_sindexes_up_to_date(created_sindexes, store,
                                                    &sindex_block);
}

void _check_keys_are_present(store_t *store,
        sindex_name_t sindex_name) {
    cond_t dummy_interruptor;
    ql::configured_limits_t limits;
    for (int i = 0; i < TOTAL_KEYS_TO_INSERT; ++i) {
        read_token_t token;
        store->new_read_token(&token);

        scoped_ptr_t<txn_t> txn;
        scoped_ptr_t<real_superblock_t> super_block;

        store->acquire_superblock_for_read(
                &token, &txn, &super_block,
                &dummy_interruptor, true);

        scoped_ptr_t<real_superblock_t> sindex_sb;
        uuid_u sindex_uuid;

        {
            std::vector<char> opaque_definition;
            bool sindex_exists = store->acquire_sindex_superblock_for_read(
                    sindex_name,
                    "",
                    super_block.get(),
                    &sindex_sb,
                    &opaque_definition,
                    &sindex_uuid);
            ASSERT_TRUE(sindex_exists);
        }

        rget_read_response_t res;
        double ii = i * i;
        /* The only thing this does is have a NULL `profile::trace_t *` in it which
         * prevents to profiling code from crashing. */
        ql::env_t dummy_env(&dummy_interruptor, reql_version_t::LATEST);
        rdb_rget_slice(
            store->get_sindex_slice(sindex_uuid),
            rdb_protocol::sindex_key_range(
                store_key_t(ql::datum_t(ii).print_primary()),
                store_key_t(ql::datum_t(ii).print_primary())),
            sindex_sb.get(),
            &dummy_env, // env_t
            ql::batchspec_t::default_for(ql::batch_type_t::NORMAL),
            std::vector<ql::transform_variant_t>(),
            boost::optional<ql::terminal_variant_t>(),
            sorting_t::ASCENDING,
            &res,
            release_superblock_t::RELEASE);

        auto groups = boost::get<ql::grouped_t<ql::stream_t> >(&res.result);
        ASSERT_TRUE(groups != NULL);
        ASSERT_EQ(1, groups->size());
        // The order of `groups` doesn't matter because this is a small unit test.
        ql::stream_t *stream
            = &groups->begin(ql::grouped::order_doesnt_matter_t())->second;
        ASSERT_TRUE(stream != NULL);
        ASSERT_EQ(1ul, stream->size());

        std::string expected_data = strprintf("{\"id\" : %d, \"sid\" : %d}", i, i * i);
        scoped_cJSON_t expected_value(cJSON_Parse(expected_data.c_str()));
        ASSERT_EQ(ql::to_datum(expected_value.get(), limits), stream->front().data);
    }
}

void check_keys_are_present(store_t *store,
        sindex_name_t sindex_name) {
    for (int i = 0; i < MAX_RETRIES_FOR_SINDEX_POSTCONSTRUCT; ++i) {
        try {
            _check_keys_are_present(store, sindex_name);
        } catch (const sindex_not_ready_exc_t&) { }
        /* Unfortunately we don't have an easy way right now to tell if the
         * sindex has actually been postconstructed so we just need to
         * check by polling. */
        nap(100);
    }
}

void _check_keys_are_NOT_present(store_t *store,
        sindex_name_t sindex_name) {
    /* Check that we don't have any of the keys (we just deleted them all) */
    cond_t dummy_interruptor;
    for (int i = 0; i < TOTAL_KEYS_TO_INSERT; ++i) {
        read_token_t token;
        store->new_read_token(&token);

        scoped_ptr_t<txn_t> txn;
        scoped_ptr_t<real_superblock_t> super_block;

        store->acquire_superblock_for_read(
                &token, &txn, &super_block,
                &dummy_interruptor, true);

        scoped_ptr_t<real_superblock_t> sindex_sb;
        uuid_u sindex_uuid;

        {
            std::vector<char> opaque_definition;
            bool sindex_exists = store->acquire_sindex_superblock_for_read(
                    sindex_name,
                    "",
                    super_block.get(),
                    &sindex_sb,
                    &opaque_definition,
                    &sindex_uuid);
            ASSERT_TRUE(sindex_exists);
        }

        rget_read_response_t res;
        double ii = i * i;
        /* The only thing this does is have a NULL profile::trace_t in it
           which prevents the profiling code from crashing. */
        ql::env_t dummy_env(&dummy_interruptor, reql_version_t::LATEST);
        rdb_rget_slice(
            store->get_sindex_slice(sindex_uuid),
            rdb_protocol::sindex_key_range(
                store_key_t(ql::datum_t(ii).print_primary()),
                store_key_t(ql::datum_t(ii).print_primary())),
            sindex_sb.get(),
            &dummy_env, // env_t
            ql::batchspec_t::default_for(ql::batch_type_t::NORMAL),
            std::vector<ql::transform_variant_t>(),
            boost::optional<ql::terminal_variant_t>(),
            sorting_t::ASCENDING,
            &res,
            release_superblock_t::RELEASE);

        auto groups = boost::get<ql::grouped_t<ql::stream_t> >(&res.result);
        ASSERT_TRUE(groups != NULL);
        if (groups->size() != 0) {
            debugf_print("groups is non-empty", *groups);
        }
        ASSERT_EQ(0, groups->size());
    }
}

void check_keys_are_NOT_present(store_t *store,
        sindex_name_t sindex_name) {
    for (int i = 0; i < MAX_RETRIES_FOR_SINDEX_POSTCONSTRUCT; ++i) {
        try {
            _check_keys_are_NOT_present(store, sindex_name);
        } catch (const sindex_not_ready_exc_t&) { }
        /* Unfortunately we don't have an easy way right now to tell if the
         * sindex has actually been postconstructed so we just need to
         * check by polling. */
        nap(100);
    }
}

TPTEST(RDBBtree, SindexPostConstruct) {
    recreate_temporary_directory(base_path_t("."));
    temp_file_t temp_file;

    io_backender_t io_backender(file_direct_io_mode_t::buffered_desired);
    dummy_cache_balancer_t balancer(GIGABYTE);

    filepath_file_opener_t file_opener(temp_file.name(), &io_backender);
    standard_serializer_t::create(
        &file_opener,
        standard_serializer_t::static_config_t());

    standard_serializer_t serializer(
        standard_serializer_t::dynamic_config_t(),
        &file_opener,
        &get_global_perfmon_collection());

    store_t store(
            &serializer,
            &balancer,
            "unit_test_store",
            true,
            &get_global_perfmon_collection(),
            NULL,
            &io_backender,
            base_path_t("."),
            NULL);

    cond_t dummy_interruptor;

    insert_rows(0, (TOTAL_KEYS_TO_INSERT * 9) / 10, &store);

    sindex_name_t sindex_name = create_sindex(&store);

    cond_t background_inserts_done;
    spawn_writes_and_bring_sindexes_up_to_date(&store, sindex_name,
            &background_inserts_done);
    background_inserts_done.wait();

    check_keys_are_present(&store, sindex_name);
}

TPTEST(RDBBtree, SindexEraseRange) {
    recreate_temporary_directory(base_path_t("."));
    temp_file_t temp_file;

    io_backender_t io_backender(file_direct_io_mode_t::buffered_desired);
    dummy_cache_balancer_t balancer(GIGABYTE);

    filepath_file_opener_t file_opener(temp_file.name(), &io_backender);
    standard_serializer_t::create(
        &file_opener,
        standard_serializer_t::static_config_t());

    standard_serializer_t serializer(
        standard_serializer_t::dynamic_config_t(),
        &file_opener,
        &get_global_perfmon_collection());

    store_t store(
            &serializer,
            &balancer,
            "unit_test_store",
            true,
            &get_global_perfmon_collection(),
            NULL,
            &io_backender,
            base_path_t("."),
            NULL);

    cond_t dummy_interruptor;

    insert_rows(0, (TOTAL_KEYS_TO_INSERT * 9) / 10, &store);

    sindex_name_t sindex_name = create_sindex(&store);

    cond_t background_inserts_done;
    spawn_writes_and_bring_sindexes_up_to_date(&store, sindex_name,
            &background_inserts_done);
    background_inserts_done.wait();

    check_keys_are_present(&store, sindex_name);

    {
        /* Now we erase all of the keys we just inserted. */
        write_token_t token;
        store.new_write_token(&token);

        scoped_ptr_t<txn_t> txn;
        scoped_ptr_t<real_superblock_t> super_block;
        store.acquire_superblock_for_write(repli_timestamp_t::distant_past,
                                           1,
                                           write_durability_t::SOFT,
                                           &token,
                                           &txn,
                                           &super_block,
                                           &dummy_interruptor);

        const hash_region_t<key_range_t> test_range = hash_region_t<key_range_t>::universe();
        rdb_protocol::range_key_tester_t tester(&test_range);
        buf_lock_t sindex_block(super_block->expose_buf(),
                                super_block->get_sindex_block_id(),
                                access_t::write);

        rdb_live_deletion_context_t deletion_context;
        std::vector<rdb_modification_report_t> mod_reports_out;
        rdb_erase_small_range(&tester,
                              key_range_t::universe(),
                              super_block.get(),
                              &deletion_context,
                              &dummy_interruptor,
                              &mod_reports_out);
    }

    check_keys_are_NOT_present(&store, sindex_name);
}

TPTEST(RDBBtree, SindexInterruptionViaDrop) {
    recreate_temporary_directory(base_path_t("."));
    temp_file_t temp_file;

    io_backender_t io_backender(file_direct_io_mode_t::buffered_desired);
    dummy_cache_balancer_t balancer(GIGABYTE);

    filepath_file_opener_t file_opener(temp_file.name(), &io_backender);
    standard_serializer_t::create(
        &file_opener,
        standard_serializer_t::static_config_t());

    standard_serializer_t serializer(
        standard_serializer_t::dynamic_config_t(),
        &file_opener,
        &get_global_perfmon_collection());

    store_t store(
            &serializer,
            &balancer,
            "unit_test_store",
            true,
            &get_global_perfmon_collection(),
            NULL,
            &io_backender,
            base_path_t("."),
            NULL);

    cond_t dummy_interruptor;

    insert_rows(0, (TOTAL_KEYS_TO_INSERT * 9) / 10, &store);

    sindex_name_t sindex_name = create_sindex(&store);

    cond_t background_inserts_done;
    spawn_writes_and_bring_sindexes_up_to_date(&store, sindex_name,
            &background_inserts_done);

    drop_sindex(&store, sindex_name);
    background_inserts_done.wait();
}

TPTEST(RDBBtree, SindexInterruptionViaStoreDelete) {
    recreate_temporary_directory(base_path_t("."));
    temp_file_t temp_file;

    io_backender_t io_backender(file_direct_io_mode_t::buffered_desired);
    dummy_cache_balancer_t balancer(GIGABYTE);

    filepath_file_opener_t file_opener(temp_file.name(), &io_backender);
    standard_serializer_t::create(
        &file_opener,
        standard_serializer_t::static_config_t());

    standard_serializer_t serializer(
        standard_serializer_t::dynamic_config_t(),
        &file_opener,
        &get_global_perfmon_collection());

    scoped_ptr_t<store_t> store(
            new store_t(
            &serializer,
            &balancer,
            "unit_test_store",
            true,
            &get_global_perfmon_collection(),
            NULL,
            &io_backender,
            base_path_t("."),
            NULL));

    insert_rows(0, (TOTAL_KEYS_TO_INSERT * 9) / 10, store.get());

    sindex_name_t sindex_name = create_sindex(store.get());

    bring_sindexes_up_to_date(store.get(), sindex_name);

    store.reset();
}

} //namespace unittest<|MERGE_RESOLUTION|>--- conflicted
+++ resolved
@@ -134,13 +134,8 @@
     scoped_ptr_t<txn_t> txn;
     scoped_ptr_t<real_superblock_t> super_block;
 
-<<<<<<< HEAD
     store->acquire_superblock_for_write(repli_timestamp_t::distant_past,
-                                        1, write_durability_t::SOFT, &token_pair,
-=======
-    store->acquire_superblock_for_write(repli_timestamp_t::invalid,
                                         1, write_durability_t::SOFT, &token,
->>>>>>> 285ab4ea
                                         &txn, &super_block, &dummy_interruptor);
 
     buf_lock_t sindex_block(super_block->expose_buf(),
