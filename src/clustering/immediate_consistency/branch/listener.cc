--- conflicted
+++ resolved
@@ -13,21 +13,12 @@
 
 template <class protocol_t>
 listener_t<protocol_t>::listener_t(mailbox_manager_t *mm,
-<<<<<<< HEAD
-				   clone_ptr_t<watchable_t<boost::optional<boost::optional<broadcaster_business_card_t<protocol_t> > > > > broadcaster_metadata,
-				   boost::shared_ptr<semilattice_read_view_t<branch_history_t<protocol_t> > > bh,
-				   multistore_ptr_t<protocol_t> *_svs,
-				   clone_ptr_t<watchable_t<boost::optional<boost::optional<replier_business_card_t<protocol_t> > > > > replier,
-				   backfill_session_id_t backfill_session_id,
-				   signal_t *interruptor)
-=======
                                    clone_ptr_t<watchable_t<boost::optional<boost::optional<broadcaster_business_card_t<protocol_t> > > > > broadcaster_metadata,
                                    boost::shared_ptr<semilattice_read_view_t<branch_history_t<protocol_t> > > bh,
-                                   store_view_t<protocol_t> *s,
+                                   multistore_ptr_t<protocol_t> *_svs,
                                    clone_ptr_t<watchable_t<boost::optional<boost::optional<replier_business_card_t<protocol_t> > > > > replier,
                                    backfill_session_id_t backfill_session_id,
                                    signal_t *interruptor)
->>>>>>> 15c6fe36
     THROWS_ONLY(interrupted_exc_t, backfiller_lost_exc_t, broadcaster_lost_exc_t) :
 
     mailbox_manager(mm),
@@ -36,20 +27,11 @@
     coro_pool(OPERATION_CORO_POOL_SIZE, &fifo_queue, &coro_pool_callback),
 
     write_mailbox(mailbox_manager, boost::bind(&listener_t::on_write, this,
-<<<<<<< HEAD
-					       _1, _2, _3, _4, _5), mailbox_callback_mode_inline),
+                                               _1, _2, _3, _4, _5), mailbox_callback_mode_inline),
     writeread_mailbox(mailbox_manager, boost::bind(&listener_t::on_writeread, this,
-						   _1, _2, _3, _4, _5), mailbox_callback_mode_inline),
+                                                   _1, _2, _3, _4, _5), mailbox_callback_mode_inline),
     read_mailbox(mailbox_manager, boost::bind(&listener_t::on_read, this,
                                               _1, _2, _3, _4, _5), mailbox_callback_mode_inline) {
-=======
-                                               _1, _2, _3, _4), mailbox_callback_mode_inline),
-    writeread_mailbox(mailbox_manager, boost::bind(&listener_t::on_writeread, this,
-                                                   _1, _2, _3, _4), mailbox_callback_mode_inline),
-    read_mailbox(mailbox_manager, boost::bind(&listener_t::on_read, this,
-                                               _1, _2, _3, _4), mailbox_callback_mode_inline)
-{
->>>>>>> 15c6fe36
     if (interruptor->is_pulsed()) {
         throw interrupted_exc_t();
     }
@@ -75,7 +57,6 @@
        but if there's an error it would be nice to catch it where the action
        was initiated. */
     boost::scoped_ptr<fifo_enforcer_sink_t::exit_read_t> read_token;
-<<<<<<< HEAD
 
     boost::scoped_array<boost::scoped_ptr<fifo_enforcer_sink_t::exit_read_t> > read_tokens(new boost::scoped_ptr<fifo_enforcer_sink_t::exit_read_t>[num_stores]);
 
@@ -86,21 +67,8 @@
 
 
     for (typename region_map_t<protocol_t, version_range_t>::const_iterator it = start_point.begin();
-	 it != start_point.end();
-	 it++) {
-=======
-    store->new_read_token(read_token);
-
-    typedef region_map_t<protocol_t, version_range_t> version_map_t;
-    version_map_t start_point =
-        region_map_transform<protocol_t, binary_blob_t, version_range_t>(
-                                                                         store->get_metainfo(read_token, interruptor),
-                                                                         &binary_blob_t::get<version_range_t>
-                                                                         );
-    for (typename version_map_t::const_iterator it = start_point.begin();
          it != start_point.end();
          it++) {
->>>>>>> 15c6fe36
 
         version_t version = it->second.latest;
         rassert(
@@ -122,33 +90,6 @@
         registration_done_cond.get_value().broadcaster_begin_timestamp;
 
     try {
-<<<<<<< HEAD
-	/* Go through a little song and dance to make sure that the
-	 * backfiller will at least get us to the point that we will being
-	 * live streaming from. */
-
-	cond_t backfiller_is_up_to_date;
-	mailbox_t<void()> ack_mbox(
-	    mailbox_manager,
-	    boost::bind(&cond_t::pulse, &backfiller_is_up_to_date),
-	    mailbox_callback_mode_inline);
-
-	resource_access_t<replier_business_card_t<protocol_t> > replier_access(replier);
-	send(mailbox_manager, replier_access.access().synchronize_mailbox, streaming_begin_point, ack_mbox.get_address());
-
-	wait_any_t interruptor2(interruptor, replier_access.get_failed_signal());
-	wait_interruptible(&backfiller_is_up_to_date, &interruptor2);
-
-	/* Backfill */
-	backfillee<protocol_t>(mailbox_manager,
-			       branch_history,
-			       svs,
-			       svs->get_multistore_joined_region(),
-			       replier->subview(&listener_t<protocol_t>::get_backfiller_from_replier_bcard),
-			       backfill_session_id,
-			       interruptor
-			       );
-=======
         /* Go through a little song and dance to make sure that the
          * backfiller will at least get us to the point that we will being
          * live streaming from. */
@@ -168,13 +109,12 @@
         /* Backfill */
         backfillee<protocol_t>(mailbox_manager,
                                branch_history,
-                               store,
-                               store->get_region(),
+                               svs,
+                               svs->get_multistore_joined_region(),
                                replier->subview(&listener_t<protocol_t>::get_backfiller_from_replier_bcard),
                                backfill_session_id,
                                interruptor
                                );
->>>>>>> 15c6fe36
     } catch (resource_lost_exc_t) {
         throw backfiller_lost_exc_t();
     }
@@ -182,14 +122,7 @@
     boost::scoped_array< boost::scoped_ptr<fifo_enforcer_sink_t::exit_read_t> > read_tokens2(new boost::scoped_ptr<fifo_enforcer_sink_t::exit_read_t>[num_stores]);
     svs->new_read_tokens(read_tokens2.get(), num_stores);
 
-<<<<<<< HEAD
     region_map_t<protocol_t, version_range_t> backfill_end_point = svs->get_all_metainfos(order_token_t::ignore, read_tokens2.get(), num_stores, interruptor);
-=======
-    version_map_t backfill_end_point =
-        region_map_transform<protocol_t, binary_blob_t, version_range_t>(store->get_metainfo(read_token2, interruptor),
-                                                                         &binary_blob_t::get<version_range_t>
-                                                                         );
->>>>>>> 15c6fe36
 
     /* Sanity checking. */
 
@@ -201,13 +134,8 @@
     /* Make sure the backfiller put us in a coherent position on the right
      * branch. */
 #ifndef NDEBUG
-<<<<<<< HEAD
     region_map_t<protocol_t, version_range_t> expected_backfill_endpoint(svs->get_multistore_joined_region(),
                                                                          version_range_t(version_t(branch_id, backfill_end_timestamp)));
-=======
-    version_map_t expected_backfill_endpoint(store->get_region(),
-                                             version_range_t(version_t(branch_id, backfill_end_timestamp)));
->>>>>>> 15c6fe36
 #endif
 
     rassert(backfill_end_point == expected_backfill_endpoint);
@@ -233,20 +161,11 @@
     coro_pool(10, &fifo_queue, &coro_pool_callback),
 
     write_mailbox(mailbox_manager, boost::bind(&listener_t::on_write, this,
-<<<<<<< HEAD
-					       _1, _2, _3, _4, _5)),
+                                               _1, _2, _3, _4, _5)),
     writeread_mailbox(mailbox_manager, boost::bind(&listener_t::on_writeread, this,
-						   _1, _2, _3, _4, _5)),
+                                                   _1, _2, _3, _4, _5)),
     read_mailbox(mailbox_manager, boost::bind(&listener_t::on_read, this,
-                                              _1, _2, _3, _4, _5))
-=======
-                                               _1, _2, _3, _4)),
-    writeread_mailbox(mailbox_manager, boost::bind(&listener_t::on_writeread, this,
-                                                   _1, _2, _3, _4)),
-    read_mailbox(mailbox_manager, boost::bind(&listener_t::on_read, this,
-                                               _1, _2, _3, _4))
->>>>>>> 15c6fe36
-{
+                                              _1, _2, _3, _4, _5)) {
     if (interruptor->is_pulsed()) {
         throw interrupted_exc_t();
     }
@@ -270,23 +189,12 @@
 
     /* Make sure the initial state of the store is sane */
     branch_birth_certificate_t<protocol_t> this_branch_history =
-<<<<<<< HEAD
-	branch_history->get().branches[branch_id];
+        branch_history->get().branches[branch_id];
     rassert(svs->get_multistore_joined_region() == this_branch_history.region);
     /* Snapshot the metainfo before we start receiving writes */
     boost::scoped_array< boost::scoped_ptr<fifo_enforcer_sink_t::exit_read_t> > read_tokens(new boost::scoped_ptr<fifo_enforcer_sink_t::exit_read_t>[num_stores]);
     svs->new_read_tokens(read_tokens.get(), num_stores);
     region_map_t<protocol_t, version_range_t> initial_metainfo = svs->get_all_metainfos(order_token_t::ignore, read_tokens.get(), num_stores, interruptor);
-=======
-        branch_history->get().branches[branch_id];
-    rassert(store->get_region() == this_branch_history.region);
-    /* Snapshot the metainfo before we start receiving writes */
-    boost::scoped_ptr<fifo_enforcer_sink_t::exit_read_t> read_token;
-    store->new_read_token(read_token);
-
-    region_map_t<protocol_t, binary_blob_t> initial_metainfo =
-        store->get_metainfo(read_token, interruptor);
->>>>>>> 15c6fe36
 #endif
 
     /* Attempt to register for reads and writes */
@@ -294,15 +202,9 @@
     rassert(registration_done_cond.get_ready_signal()->is_pulsed());
 
 #ifndef NDEBUG
-<<<<<<< HEAD
     region_map_t<protocol_t, version_range_t> expected_initial_metainfo(svs->get_multistore_joined_region(),
                                                                         version_range_t(version_t(branch_id,
                                                                                                   registration_done_cond.get_value().broadcaster_begin_timestamp)));
-=======
-    region_map_t<protocol_t, binary_blob_t> expected_initial_metainfo(store->get_region(),
-                                                                      binary_blob_t(version_range_t(version_t(branch_id,
-                                                                                                              registration_done_cond.get_value().broadcaster_begin_timestamp))));
->>>>>>> 15c6fe36
 
     rassert(expected_initial_metainfo == initial_metainfo);
 #endif
@@ -402,25 +304,15 @@
 
 template <class protocol_t>
 void listener_t<protocol_t>::on_write(typename protocol_t::write_t write,
-<<<<<<< HEAD
                                       transition_timestamp_t transition_timestamp,
                                       order_token_t order_token,
                                       fifo_enforcer_write_token_t fifo_token,
                                       mailbox_addr_t<void()> ack_addr) THROWS_NOTHING {
     fifo_queue.push(fifo_token, boost::bind(&listener_t<protocol_t>::perform_write, this, write, transition_timestamp, order_token, fifo_token, ack_addr));
-=======
-        transition_timestamp_t transition_timestamp,
-        fifo_enforcer_write_token_t fifo_token,
-        mailbox_addr_t<void()> ack_addr)
-        THROWS_NOTHING 
-{
-    fifo_queue.push(fifo_token, boost::bind(&listener_t<protocol_t>::perform_write, this, write, transition_timestamp, fifo_token, ack_addr));
->>>>>>> 15c6fe36
 }
 
 template <class protocol_t>
 void listener_t<protocol_t>::perform_write(typename protocol_t::write_t write,
-<<<<<<< HEAD
                                            transition_timestamp_t transition_timestamp,
                                            order_token_t order_token,
                                            fifo_enforcer_write_token_t fifo_token,
@@ -428,26 +320,11 @@
     try {
         const int num_stores = svs->num_stores();
         boost::scoped_array< boost::scoped_ptr<fifo_enforcer_sink_t::exit_write_t> > write_tokens(new boost::scoped_ptr<fifo_enforcer_sink_t::exit_write_t>[num_stores]);
-	{
-	    /* Enforce that we start our transaction in the same order as we
-	    entered the FIFO at the broadcaster. */
-	    fifo_enforcer_sink_t::exit_write_t fifo_exit(&fifo_sink, fifo_token);
-	    wait_interruptible(&fifo_exit, &on_destruct);
-=======
-        transition_timestamp_t transition_timestamp,
-        fifo_enforcer_write_token_t fifo_token,
-        mailbox_addr_t<void()> ack_addr)
-        THROWS_NOTHING {
-    try {
-        boost::scoped_ptr<fifo_enforcer_sink_t::exit_write_t> token;
         {
             /* Enforce that we start our transaction in the same order as we
             entered the FIFO at the broadcaster. */
-        //RSI
             fifo_enforcer_sink_t::exit_write_t fifo_exit(&fifo_sink, fifo_token);
-        fifo_exit.wait();
             wait_interruptible(&fifo_exit, &on_destruct);
->>>>>>> 15c6fe36
 
             /* Validate write. */
             rassert(region_is_superset(branch_history->get().branches[branch_id].region, write.get_region()));
@@ -470,55 +347,30 @@
 
             advance_current_timestamp_and_pulse_waiters(transition_timestamp);
 
-<<<<<<< HEAD
             // Acquire 'n release some write tokens.
-	    svs->new_write_tokens(write_tokens.get(), num_stores);
+            svs->new_write_tokens(write_tokens.get(), num_stores);
             fifo_queue.finish_write(fifo_token);
-	}
-
-	/* Mask out any parts of the operation that don't apply to us */
-	write = write.shard(region_intersection(write.get_region(), svs->get_multistore_joined_region()));
-
-	cond_t non_interruptor;
-	svs->write(
-	    DEBUG_ONLY(
-		region_map_t<protocol_t, binary_blob_t>(svs->get_multistore_joined_region(),
-		    binary_blob_t(version_range_t(version_t(branch_id, transition_timestamp.timestamp_before())))),
-		)
-	    region_map_t<protocol_t, binary_blob_t>(svs->get_multistore_joined_region(),
-		binary_blob_t(version_range_t(version_t(branch_id, transition_timestamp.timestamp_after())))),
-	    write,
-	    transition_timestamp,
-            order_token,
-	    write_tokens.get(),
-            num_stores,
-	    &non_interruptor);
-
-	send(mailbox_manager, ack_addr);
-=======
-            store->new_write_token(token);
-            /* Now that we've gotten a write token, it's safe to allow the next write or read to proceed. */
-        fifo_queue.finish_write(fifo_token);
         }
 
         /* Mask out any parts of the operation that don't apply to us */
-        write = write.shard(region_intersection(write.get_region(), store->get_region()));
+        write = write.shard(region_intersection(write.get_region(), svs->get_multistore_joined_region()));
 
         cond_t non_interruptor;
-        store->write(
+        svs->write(
             DEBUG_ONLY(
-                region_map_t<protocol_t, binary_blob_t>(store->get_region(),
+                region_map_t<protocol_t, binary_blob_t>(svs->get_multistore_joined_region(),
                     binary_blob_t(version_range_t(version_t(branch_id, transition_timestamp.timestamp_before())))),
                 )
-            region_map_t<protocol_t, binary_blob_t>(store->get_region(),
+            region_map_t<protocol_t, binary_blob_t>(svs->get_multistore_joined_region(),
                 binary_blob_t(version_range_t(version_t(branch_id, transition_timestamp.timestamp_after())))),
             write,
             transition_timestamp,
-            token,
+            order_token,
+            write_tokens.get(),
+            num_stores,
             &non_interruptor);
 
         send(mailbox_manager, ack_addr);
->>>>>>> 15c6fe36
 
     } catch (interrupted_exc_t) {
         return;
@@ -527,25 +379,15 @@
 
 template <class protocol_t>
 void listener_t<protocol_t>::on_writeread(typename protocol_t::write_t write,
-<<<<<<< HEAD
                                           transition_timestamp_t transition_timestamp,
                                           order_token_t order_token,
                                           fifo_enforcer_write_token_t fifo_token,
                                           mailbox_addr_t<void(typename protocol_t::write_response_t)> ack_addr) THROWS_NOTHING {
     fifo_queue.push(fifo_token, boost::bind(&listener_t<protocol_t>::perform_writeread, this, write, transition_timestamp, order_token, fifo_token, ack_addr));
-=======
-        transition_timestamp_t transition_timestamp,
-        fifo_enforcer_write_token_t fifo_token,
-        mailbox_addr_t<void(typename protocol_t::write_response_t)> ack_addr)
-        THROWS_NOTHING
-{
-    fifo_queue.push(fifo_token, boost::bind(&listener_t<protocol_t>::perform_writeread, this, write, transition_timestamp, fifo_token, ack_addr));
->>>>>>> 15c6fe36
 }
 
 template <class protocol_t>
 void listener_t<protocol_t>::perform_writeread(typename protocol_t::write_t write,
-<<<<<<< HEAD
                                                transition_timestamp_t transition_timestamp,
                                                order_token_t order_token,
                                                fifo_enforcer_write_token_t fifo_token,
@@ -553,21 +395,9 @@
     try {
         const int num_stores = svs->num_stores();
         boost::scoped_array< boost::scoped_ptr<fifo_enforcer_sink_t::exit_write_t> > write_tokens(new boost::scoped_ptr<fifo_enforcer_sink_t::exit_write_t>[num_stores]);
-	{
-	    fifo_enforcer_sink_t::exit_write_t fifo_exit(&fifo_sink, fifo_token);
-	    wait_interruptible(&fifo_exit, &on_destruct);
-=======
-        transition_timestamp_t transition_timestamp,
-        fifo_enforcer_write_token_t fifo_token,
-        mailbox_addr_t<void(typename protocol_t::write_response_t)> ack_addr)
-        THROWS_NOTHING
-{
-    try {
-        boost::scoped_ptr<fifo_enforcer_sink_t::exit_write_t> token;
         {
             fifo_enforcer_sink_t::exit_write_t fifo_exit(&fifo_sink, fifo_token);
             wait_interruptible(&fifo_exit, &on_destruct);
->>>>>>> 15c6fe36
 
             /* Validate write. */
             rassert(region_is_superset(branch_history->get().branches[branch_id].region, write.get_region()));
@@ -585,19 +415,18 @@
 
             advance_current_timestamp_and_pulse_waiters(transition_timestamp);
 
-<<<<<<< HEAD
-	    svs->new_write_tokens(write_tokens.get(), num_stores);
-	    /* Now that we've gotten a write token, allow the next guy to proceed */
-        fifo_queue.finish_write(fifo_token);
-	}
-
-	// Make sure we can serve the entire operation without masking it.
-	// (We shouldn't have been signed up for writereads if we couldn't.)
-	rassert(region_is_superset(svs->get_multistore_joined_region(), write.get_region()));
-
-	// Perform the operation
-	cond_t non_interruptor;
-	typename protocol_t::write_response_t response = svs->write(DEBUG_ONLY(region_map_t<protocol_t, binary_blob_t>(svs->get_multistore_joined_region(),
+            svs->new_write_tokens(write_tokens.get(), num_stores);
+            /* Now that we've gotten a write token, allow the next guy to proceed */
+            fifo_queue.finish_write(fifo_token);
+        }
+
+        // Make sure we can serve the entire operation without masking it.
+        // (We shouldn't have been signed up for writereads if we couldn't.)
+        rassert(region_is_superset(svs->get_multistore_joined_region(), write.get_region()));
+
+        // Perform the operation
+        cond_t non_interruptor;
+        typename protocol_t::write_response_t response = svs->write(DEBUG_ONLY(region_map_t<protocol_t, binary_blob_t>(svs->get_multistore_joined_region(),
                                                                                                                        binary_blob_t(version_range_t(version_t(branch_id, transition_timestamp.timestamp_before())))),
                                                                                )
                                                                     region_map_t<protocol_t, binary_blob_t>(svs->get_multistore_joined_region(),
@@ -609,32 +438,7 @@
                                                                     num_stores,
                                                                     &non_interruptor);
 
-	send(mailbox_manager, ack_addr, response);
-=======
-            store->new_write_token(token);
-            /* Now that we've gotten a write token, allow the next guy to proceed */
-        fifo_queue.finish_write(fifo_token);
-        }
-
-        // Make sure we can serve the entire operation without masking it.
-        // (We shouldn't have been signed up for writereads if we couldn't.)
-        rassert(region_is_superset(store->get_region(), write.get_region()));
-
-        // Perform the operation
-        cond_t non_interruptor;
-        typename protocol_t::write_response_t response = store->write(DEBUG_ONLY(
-                region_map_t<protocol_t, binary_blob_t>(store->get_region(),
-                    binary_blob_t(version_range_t(version_t(branch_id, transition_timestamp.timestamp_before())))),
-                )
-            region_map_t<protocol_t, binary_blob_t>(store->get_region(),
-                binary_blob_t(version_range_t(version_t(branch_id, transition_timestamp.timestamp_after())))),
-            write,
-            transition_timestamp,
-            token,
-            &non_interruptor);
-
         send(mailbox_manager, ack_addr, response);
->>>>>>> 15c6fe36
 
     } catch (interrupted_exc_t) {
         return;
@@ -643,25 +447,15 @@
 
 template <class protocol_t>
 void listener_t<protocol_t>::on_read(typename protocol_t::read_t read,
-<<<<<<< HEAD
                                      DEBUG_ONLY_VAR state_timestamp_t expected_timestamp,
                                      order_token_t order_token,
                                      fifo_enforcer_read_token_t fifo_token,
                                      mailbox_addr_t<void(typename protocol_t::read_response_t)> ack_addr) THROWS_NOTHING {
     fifo_queue.push(fifo_token, boost::bind(&listener_t<protocol_t>::perform_read, this, read, expected_timestamp, order_token, fifo_token, ack_addr));
-=======
-        DEBUG_ONLY_VAR state_timestamp_t expected_timestamp,
-        fifo_enforcer_read_token_t fifo_token,
-        mailbox_addr_t<void(typename protocol_t::read_response_t)> ack_addr)
-        THROWS_NOTHING
-{
-    fifo_queue.push(fifo_token, boost::bind(&listener_t<protocol_t>::perform_read, this, read, expected_timestamp, fifo_token, ack_addr));
->>>>>>> 15c6fe36
 }
 
 template <class protocol_t>
 void listener_t<protocol_t>::perform_read(typename protocol_t::read_t read,
-<<<<<<< HEAD
                                           DEBUG_ONLY_VAR state_timestamp_t expected_timestamp,
                                           order_token_t order_token,
                                           fifo_enforcer_read_token_t fifo_token,
@@ -669,47 +463,6 @@
     try {
         const int num_stores = svs->num_stores();
         boost::scoped_array< boost::scoped_ptr<fifo_enforcer_sink_t::exit_read_t> > read_tokens(new boost::scoped_ptr<fifo_enforcer_sink_t::exit_read_t>[num_stores]);
-	{
-	    fifo_enforcer_sink_t::exit_read_t fifo_exit(&fifo_sink, fifo_token);
-	    wait_interruptible(&fifo_exit, &on_destruct);
-
-	    /* Validate read. */
-	    rassert(region_is_superset(branch_history->get().branches[branch_id].region, read.get_region()));
-	    rassert(!region_is_empty(read.get_region()));
-
-	    /* We can't possibly be receiving reads unless we successfully
-	    registered and completed a backfill */
-	    rassert(registration_done_cond.get_ready_signal()->is_pulsed());
-	    rassert(backfill_done_cond.get_ready_signal()->is_pulsed());
-
-	    /* Now that we have the superblock, allow the next guy to proceed */
-	    svs->new_read_tokens(read_tokens.get(), num_stores);
-            fifo_queue.finish_read(fifo_token);
-	}
-
-	/* Make sure we can serve the entire operation without masking it.
-	(We shouldn't have been signed up for reads if we couldn't.) */
-	rassert(region_is_superset(svs->get_multistore_joined_region(), read.get_region()));
-
-	/* Perform the operation */
-	typename protocol_t::read_response_t response = svs->read(
-	    DEBUG_ONLY(
-		region_map_t<protocol_t, binary_blob_t>(svs->get_multistore_joined_region(),
-		    binary_blob_t(version_range_t(version_t(branch_id, expected_timestamp)))),
-		)
-	    read,
-            order_token,
-            read_tokens.get(),
-            num_stores,
-	    &on_destruct);
-=======
-        DEBUG_ONLY_VAR state_timestamp_t expected_timestamp,
-        fifo_enforcer_read_token_t fifo_token,
-        mailbox_addr_t<void(typename protocol_t::read_response_t)> ack_addr)
-        THROWS_NOTHING
-{
-    try {
-        boost::scoped_ptr<fifo_enforcer_sink_t::exit_read_t> token;
         {
             fifo_enforcer_sink_t::exit_read_t fifo_exit(&fifo_sink, fifo_token);
             wait_interruptible(&fifo_exit, &on_destruct);
@@ -724,24 +477,25 @@
             rassert(backfill_done_cond.get_ready_signal()->is_pulsed());
 
             /* Now that we have the superblock, allow the next guy to proceed */
-            store->new_read_token(token);
-        fifo_queue.finish_read(fifo_token);
+            svs->new_read_tokens(read_tokens.get(), num_stores);
+            fifo_queue.finish_read(fifo_token);
         }
 
         /* Make sure we can serve the entire operation without masking it.
         (We shouldn't have been signed up for reads if we couldn't.) */
-        rassert(region_is_superset(store->get_region(), read.get_region()));
+        rassert(region_is_superset(svs->get_multistore_joined_region(), read.get_region()));
 
         /* Perform the operation */
-        typename protocol_t::read_response_t response = store->read(
+        typename protocol_t::read_response_t response = svs->read(
             DEBUG_ONLY(
-                region_map_t<protocol_t, binary_blob_t>(store->get_region(),
+                region_map_t<protocol_t, binary_blob_t>(svs->get_multistore_joined_region(),
                     binary_blob_t(version_range_t(version_t(branch_id, expected_timestamp)))),
                 )
             read,
-            token,
+            order_token,
+            read_tokens.get(),
+            num_stores,
             &on_destruct);
->>>>>>> 15c6fe36
 
         send(mailbox_manager, ack_addr, response);
 
