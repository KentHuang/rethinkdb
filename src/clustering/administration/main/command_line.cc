--- conflicted
+++ resolved
@@ -195,13 +195,7 @@
         our_machine_metadata.name = vclock_t<name_string_t>(machine_name, our_machine_id);
         our_machine_metadata.datacenter = vclock_t<datacenter_id_t>(nil_uuid(), our_machine_id);
         semilattice_metadata.machines.machines.insert(std::make_pair(our_machine_id, our_machine_metadata));
-
-<<<<<<< HEAD
         if (joins.empty()) {
-=======
-        if (joins.empty())
-        {
->>>>>>> a8035ac4
             logINF("Creating a default database for your convenience. (This is because you ran 'rethinkdb' "
                    "without 'create', 'serve', or '--join', and the directory '%s' did not already exist.)\n",
                    filepath.c_str());
