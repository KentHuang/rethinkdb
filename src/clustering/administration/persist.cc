#include <fstream>

#include "errors.hpp"
#include <boost/archive/text_iarchive.hpp>
#include <boost/archive/text_oarchive.hpp>

#include "clustering/administration/persist.hpp"

namespace metadata_persistence {

std::string metadata_file(const std::string& file_path) {
    return file_path + "/metadata";
}

std::string errno_to_string(int err) {
    char buffer[200];
    char *res = strerror_r(err, buffer, sizeof(buffer));
    return std::string(res);
}

bool check_existence(const std::string& file_path) THROWS_ONLY(file_exc_t) {
    int res = access(file_path.c_str(), F_OK);
    if (res == 0) {
        return true;
    } else if (errno == ENOENT) {
        return false;
    } else {
        throw file_exc_t(errno_to_string(errno));
    }
}

void create(const std::string& file_path, machine_id_t machine_id, const cluster_semilattice_metadata_t &semilattice) THROWS_ONLY(file_exc_t) {

    int res = mkdir(file_path.c_str(), 0755);
    if (res != 0) {
        throw file_exc_t("Could not create directory: " + errno_to_string(errno));
    }

    std::ofstream file(metadata_file(file_path).c_str(), std::ios_base::trunc | std::ios_base::out);
    if (file.fail()) {
        throw file_exc_t("Could not write to file.");
    }

    boost::archive::text_oarchive archive(file);
    archive << machine_id;
    archive << semilattice;
}

void update(const std::string& file_path, machine_id_t machine_id, const cluster_semilattice_metadata_t &semilattice) THROWS_ONLY(file_exc_t) {
    std::ofstream file(metadata_file(file_path).c_str(), std::ios_base::trunc | std::ios_base::out);
    if (file.fail()) {
        throw file_exc_t("Could not write to file.");
    }

    boost::archive::text_oarchive archive(file);
    archive << machine_id;
    archive << semilattice;
}

void read(const std::string& file_path, machine_id_t *machine_id_out, cluster_semilattice_metadata_t *semilattice_out) THROWS_ONLY(file_exc_t) {

    std::ifstream file(metadata_file(file_path).c_str(), std::ios_base::in);
    if (file.fail()) {
        throw file_exc_t("Could not read from file.");
    }

    try {
        boost::archive::text_iarchive archive(file);
        archive >> *machine_id_out;
        archive >> *semilattice_out;
    } catch (boost::archive::archive_exception e) {
        throw file_exc_t(std::string("File contents invalid: ") + e.what());
    }
}

<<<<<<< HEAD
semilattice_watching_persister_t::semilattice_watching_persister_t(
        std::string fp,
        machine_id_t mi,
        boost::shared_ptr<semilattice_read_view_t<cluster_semilattice_metadata_t> > v,
        local_issue_tracker_t *lit) :
    file_path(fp), machine_id(mi), view(v),
    subs(boost::bind(&semilattice_watching_persister_t::dump, this), v),
    issue_tracker(lit)
=======
semilattice_watching_persister_t::semilattice_watching_persister_t(const std::string& fp, machine_id_t mi, boost::shared_ptr<semilattice_read_view_t<cluster_semilattice_metadata_t> > v) :
    file_path(fp), machine_id(mi), view(v), subs(boost::bind(&semilattice_watching_persister_t::dump, this), v)
>>>>>>> 3a4da3e8
{
    dump();
}

void semilattice_watching_persister_t::dump() {
    try {
        update(file_path, machine_id, view->get());
    } catch (file_exc_t e) {
        persistence_issue.reset(new local_issue_tracker_t::entry_t(
            issue_tracker,
            clone_ptr_t<local_issue_t>(new persistence_issue_t(e.what()))
            ));
        /* TODO: Should we set a timer to retry? */
        return;
    }
    persistence_issue.reset();
}

}  // namespace metadata_persistence<|MERGE_RESOLUTION|>--- conflicted
+++ resolved
@@ -73,19 +73,14 @@
     }
 }
 
-<<<<<<< HEAD
 semilattice_watching_persister_t::semilattice_watching_persister_t(
-        std::string fp,
+        const std::string &fp,
         machine_id_t mi,
         boost::shared_ptr<semilattice_read_view_t<cluster_semilattice_metadata_t> > v,
         local_issue_tracker_t *lit) :
     file_path(fp), machine_id(mi), view(v),
     subs(boost::bind(&semilattice_watching_persister_t::dump, this), v),
     issue_tracker(lit)
-=======
-semilattice_watching_persister_t::semilattice_watching_persister_t(const std::string& fp, machine_id_t mi, boost::shared_ptr<semilattice_read_view_t<cluster_semilattice_metadata_t> > v) :
-    file_path(fp), machine_id(mi), view(v), subs(boost::bind(&semilattice_watching_persister_t::dump, this), v)
->>>>>>> 3a4da3e8
 {
     dump();
 }
