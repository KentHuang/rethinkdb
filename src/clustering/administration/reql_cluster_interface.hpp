--- conflicted
+++ resolved
@@ -78,12 +78,8 @@
     rdb_context_t *rdb_context;
 
     namespace_repo_t namespace_repo;
-<<<<<<< HEAD
-    changefeed::client_t changefeed_client;
+    ql::changefeed::client_t changefeed_client;
     server_name_client_t *server_name_client;
-=======
-    ql::changefeed::client_t changefeed_client;
->>>>>>> dea46702
 
     void wait_for_metadata_to_propagate(const cluster_semilattice_metadata_t &metadata,
                                         signal_t *interruptor);
