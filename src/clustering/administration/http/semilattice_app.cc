--- conflicted
+++ resolved
@@ -47,12 +47,7 @@
             case GET:
             {
                 scoped_cJSON_t json_repr(json_adapter_head->render(json_ctx));
-<<<<<<< HEAD
                 return http_json_res(json_repr.get());
-=======
-                res.set_body("application/json", json_repr.Print());
-                return res;
->>>>>>> 2d09334c
             }
             break;
             case POST:
@@ -95,13 +90,7 @@
                 metadata_change_handler->update(cluster_metadata);
 
                 scoped_cJSON_t json_repr(json_adapter_head->render(json_ctx));
-<<<<<<< HEAD
                 return http_json_res(json_repr.get());
-=======
-                res.set_body("application/json", json_repr.Print());
-
-                return res;
->>>>>>> 2d09334c
             }
             break;
             case DELETE:
@@ -117,13 +106,7 @@
                 metadata_change_handler->update(cluster_metadata);
 
                 scoped_cJSON_t json_repr(json_adapter_head->render(json_ctx));
-<<<<<<< HEAD
                 return http_json_res(json_repr.get());
-=======
-                res.set_body("application/json", json_repr.Print());
-
-                return res;
->>>>>>> 2d09334c
             }
             break;
             case PUT:
@@ -167,13 +150,7 @@
                 metadata_change_handler->update(cluster_metadata);
 
                 scoped_cJSON_t json_repr(json_adapter_head->render(json_ctx));
-<<<<<<< HEAD
                 return http_json_res(json_repr.get());
-=======
-                res.set_body("application/json", json_repr.Print());
-
-                return res;
->>>>>>> 2d09334c
             }
             break;
             case HEAD:
