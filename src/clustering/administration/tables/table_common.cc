// Copyright 2010-2014 RethinkDB, all rights reserved.
#include "clustering/administration/tables/table_common.hpp"

#include "clustering/administration/datum_adapter.hpp"
#include "clustering/administration/metadata.hpp"
#include "concurrency/cross_thread_signal.hpp"

std::string common_table_artificial_table_backend_t::get_primary_key_name() {
    return "id";
}

bool common_table_artificial_table_backend_t::read_all_rows_as_vector(
        signal_t *interruptor,
        std::vector<ql::datum_t> *rows_out,
        std::string *error_out) {
    cross_thread_signal_t interruptor2(interruptor, home_thread());
    on_thread_t thread_switcher(home_thread());
    rows_out->clear();
    cow_ptr_t<namespaces_semilattice_metadata_t> md =
        semilattice_view->get().rdb_namespaces;
    for (auto it = md->namespaces.begin();
              it != md->namespaces.end();
            ++it) {
        if (it->second.is_deleted()) {
            continue;
        }

        name_string_t table_name = it->second.get_ref().name.get_ref();
        ql::datum_t db = get_db_identifier(it->second.get_ref().database.get_ref());
        ql::datum_t row;
        if (!format_row(it->first, table_name, db_name, it->second.get_ref(),
                        &interruptor2, &row, error_out)) {
            return false;
        }
        rows_out->push_back(row);
    }
    return true;
}

bool common_table_artificial_table_backend_t::read_row(
        ql::datum_t primary_key,
        signal_t *interruptor,
        ql::datum_t *row_out,
        std::string *error_out) {
    cross_thread_signal_t interruptor2(interruptor, home_thread());
    on_thread_t thread_switcher(home_thread());
    cow_ptr_t<namespaces_semilattice_metadata_t> md =
        semilattice_view->get().rdb_namespaces;
    namespace_id_t table_id;
    std::string dummy_error;
    if (!convert_uuid_from_datum(primary_key, &table_id, &dummy_error)) {
        /* If the primary key was not a valid UUID, then it must refer to a nonexistent
        row. */
        table_id = nil_uuid();
    }
    std::map<namespace_id_t, deletable_t<namespace_semilattice_metadata_t> >
        ::const_iterator it;
    if (search_const_metadata_by_uuid(&md->namespaces, table_id, &it)) {
        name_string_t table_name = it->second.get_ref().name.get_ref();
        ql::datum_t db = get_db_identifier(it->second.get_ref().database.get_ref());
        return format_row(table_id, table_name, db, it->second.get_ref(),
                          &interruptor2, row_out, error_out);
    } else {
        *row_out = ql::datum_t();
        return true;
    }
}

ql::datum_t common_table_artificial_table_backend_t::get_db_identifier(
        const database_id_t &db_id) {
    assert_thread();
<<<<<<< HEAD
    databases_semilattice_metadata_t dbs = database_sl_view->get();
    ql::datum_t res;
    if (!convert_database_id_to_datum(db_id, identifier_format, dbs, &res)) {
=======
    databases_semilattice_metadata_t dbs = semilattice_view->get().databases;
    if (dbs.databases.at(db_id).is_deleted()) {
>>>>>>> 26a4eb4f
        /* This can occur due to a race condition, if a new table is added to a database
        at the same time as it is being deleted. */
        res = convert_name_to_datum(
            name_string_t::guarantee_valid("__deleted_database__"));
    }
    return res;
}

bool common_table_artificial_table_backend_t::get_db_id(name_string_t db_name,
        database_id_t *db_out, std::string *error_out) {
    assert_thread();
    databases_semilattice_metadata_t dbs = semilattice_view->get().databases;
    metadata_searcher_t<database_semilattice_metadata_t> searcher(&dbs.databases);
    metadata_search_status_t status;
    auto db_it = searcher.find_uniq(db_name, &status);
    if (!check_metadata_status(status, "Database", db_name.str(), true, error_out)) {
        return false;
    }
    *db_out = db_it->first;
    return true;
}
<|MERGE_RESOLUTION|>--- conflicted
+++ resolved
@@ -69,14 +69,9 @@
 ql::datum_t common_table_artificial_table_backend_t::get_db_identifier(
         const database_id_t &db_id) {
     assert_thread();
-<<<<<<< HEAD
-    databases_semilattice_metadata_t dbs = database_sl_view->get();
+    databases_semilattice_metadata_t dbs = semilattice_view->get().databases;
     ql::datum_t res;
     if (!convert_database_id_to_datum(db_id, identifier_format, dbs, &res)) {
-=======
-    databases_semilattice_metadata_t dbs = semilattice_view->get().databases;
-    if (dbs.databases.at(db_id).is_deleted()) {
->>>>>>> 26a4eb4f
         /* This can occur due to a race condition, if a new table is added to a database
         at the same time as it is being deleted. */
         res = convert_name_to_datum(
