// Copyright 2010-2014 RethinkDB, all rights reserved.
#include "clustering/administration/tables/table_status.hpp"

#include "clustering/administration/datum_adapter.hpp"
#include "clustering/administration/servers/name_client.hpp"

/* Names like `reactor_activity_entry_t::secondary_without_primary_t` are too long to
type without this */
using reactor_business_card_details::primary_when_safe_t;
using reactor_business_card_details::primary_t;
using reactor_business_card_details::secondary_up_to_date_t;
using reactor_business_card_details::secondary_without_primary_t;
using reactor_business_card_details::secondary_backfilling_t;
using reactor_business_card_details::nothing_when_safe_t;
using reactor_business_card_details::nothing_when_done_erasing_t;
using reactor_business_card_details::nothing_t;

static bool check_complete_set(const std::vector<reactor_activity_entry_t> &status) {
    std::vector<hash_region_t<key_range_t> > regions;
    for (const reactor_activity_entry_t &entry : status) {
        regions.push_back(entry.region);
    }
    hash_region_t<key_range_t> joined;
    region_join_result_t res = region_join(regions, &joined);
    return res == REGION_JOIN_OK &&
        joined.beg == 0 &&
        joined.end == HASH_REGION_HASH_SIZE;
}

template<class T>
static size_t count_in_state(const std::vector<reactor_activity_entry_t> &status) {
    int count = 0;
    for (const reactor_activity_entry_t &entry : status) {
        if (boost::get<T>(&entry.activity) != NULL) {
            ++count;
        }
    }
    return count;
}

ql::datum_t convert_director_status_to_datum(
        const name_string_t &name,
        const std::vector<reactor_activity_entry_t> *status,
        bool *has_director_out) {
    ql::datum_object_builder_t object_builder;
    object_builder.overwrite("server", convert_name_to_datum(name));
    object_builder.overwrite("role", ql::datum_t("director"));
    const char *state;
    *has_director_out = false;
    if (status == nullptr) {
        state = "missing";
    } else if (!check_complete_set(*status)) {
        state = "transitioning";
    } else {
        size_t tally = count_in_state<primary_t>(*status);
        if (tally == status->size()) {
            state = "ready";
            *has_director_out = true;
        } else {
            tally += count_in_state<primary_when_safe_t>(*status);
            if (tally == status->size()) {
                state = "backfilling_data";
                /* RSI(reql_admin): Implement backfill progress */
                object_builder.overwrite("backfill_progress",
                    ql::datum_t("not_implemented"));
            } else {
                state = "transitioning";
            }
        }
    }
    object_builder.overwrite("state", ql::datum_t(state));
    return std::move(object_builder).to_datum();
}

ql::datum_t convert_replica_status_to_datum(
        const name_string_t &name,
        const std::vector<reactor_activity_entry_t> *status,
        bool *has_outdated_reader_out,
        bool *has_replica_out) {
    ql::datum_object_builder_t object_builder;
    object_builder.overwrite("server", convert_name_to_datum(name));
    object_builder.overwrite("role", ql::datum_t("replica"));
    const char *state;
    *has_outdated_reader_out = *has_replica_out = false;
    if (status == nullptr) {
        state = "missing";
    } else if (!check_complete_set(*status)) {
        state = "transitioning";
    } else {
        size_t tally = count_in_state<secondary_up_to_date_t>(*status);
        if (tally == status->size()) {
            state = "ready";
            *has_outdated_reader_out = *has_replica_out = true;
        } else {
            tally += count_in_state<secondary_without_primary_t>(*status);
            if (tally == status->size()) {
                state = "looking_for_director";
                *has_outdated_reader_out = true;
            } else {
                tally += count_in_state<secondary_backfilling_t>(*status);
                if (tally == status->size()) {
                    state = "backfilling_data";
                    /* RSI(reql_admin): Implement backfill progress */
                    object_builder.overwrite("backfill_progress",
                        ql::datum_t("not_implemented"));
                } else {
                    state = "transitioning";
                }
            }
        }
    }
    object_builder.overwrite("state", ql::datum_t(state));
    return std::move(object_builder).to_datum();
}

ql::datum_t convert_nothing_status_to_datum(
        const name_string_t &name,
        const std::vector<reactor_activity_entry_t> *status,
        bool *is_unfinished_out) {
<<<<<<< HEAD
    *is_unfinished_out = true;
    ql::datum_object_builder_t object_builder;
    object_builder.overwrite("server", convert_name_to_datum(name));
    object_builder.overwrite("role", ql::datum_t("nothing"));
    const char *state;
    if (!status) {
        state = "missing";
        /* Don't display all the tables as unfinished just because one server is missing
        */
=======
    if (status == nullptr) {
        /* The server is missing. Don't display the missing server for this table because
        the config says it shouldn't have data. This is misleading because it might still
        have data for this table, if the config was changed but it didn't get a chance to
        offload its data before going missing. But there's nothing we can do. */
>>>>>>> 2e6b8dc7
        *is_unfinished_out = false;
        return ql::datum_t();
    } else if (!check_complete_set(*status)) {
       /* The server is still in the process of resharding. Unfortunately, we have no way
       of knowing if it has data for this table or not. So we omit it. This means that if
       a server has data for a table but isn't present in the new config, a user watching
       `table_status` will see a brief period where the server disappears and then
       reappears. But this is better than every unrelated server mysteriously appearing
       and then disappearing again. In order to do better we would have to store state so
       we can remember if a server used to have data for us, and that's a pain. */
       *is_unfinished_out = false;
       return ql::datum_t();
    } else {
        size_t tally = count_in_state<nothing_t>(*status);
        if (tally == status->size()) {
            /* This machine doesn't have any data; it shouldn't even appear in the
            map. */
            *is_unfinished_out = false;
<<<<<<< HEAD
            /* This server shouldn't even appear in the map */
=======
>>>>>>> 2e6b8dc7
            return ql::datum_t();
        } else {
            *is_unfinished_out = true;
            const char *state;
            tally += count_in_state<nothing_when_done_erasing_t>(*status);
            if (tally == status->size()) {
                state = "erasing_data";
            } else {
                tally += count_in_state<nothing_when_safe_t>(*status);
                if (tally == status->size()) {
                    state = "offloading_data";
                } else {
                    state = "transitioning";
                }
            }
            ql::datum_object_builder_t object_builder;
            object_builder.overwrite("server", convert_name_to_datum(name));
            object_builder.overwrite("role", ql::datum_t("replica"));
            object_builder.overwrite("state", ql::datum_t(state));
            return std::move(object_builder).to_datum();
        }
    }
}

enum class table_readiness_t {
    unavailable,
    outdated_reads,
    reads,
    writes,
    finished
};

ql::datum_t convert_table_status_shard_to_datum(
        namespace_id_t id,
        key_range_t range,
        const table_config_t::shard_t &shard,
        watchable_map_t<std::pair<peer_id_t, namespace_id_t>,
                        namespace_directory_metadata_t> *dir,
        server_name_client_t *name_client,
        table_readiness_t *readiness_out) {
    /* `server_states` will contain one entry per connected server. That entry will be a
    vector with the current state of each hash-shard on the server whose key range
    matches the expected range. */
    std::map<server_id_t, std::vector<reactor_activity_entry_t> > server_states;
    dir->read_all(
        [&](const std::pair<peer_id_t, namespace_id_t> &key,
                const namespace_directory_metadata_t *value) {
            if (key.second != id) {
                return;
            }
            /* Translate peer ID to server ID */
            boost::optional<server_id_t> server_id =
                name_client->get_server_id_for_peer_id(key.first);
            if (!static_cast<bool>(server_id)) {
                /* This can occur as a race condition if the peer has just connected or just
                disconnected */
                return;
            }
            /* Extract activity from reactor business card. `server_state` may be left
            empty if the reactor doesn't have a business card for this table, or if no
            entry has the same region as the target region. */
            std::vector<reactor_activity_entry_t> server_state;
            for (const auto &pair : value->internal->activities) {
                if (pair.second.region.inner == range) {
                    server_state.push_back(pair.second);
                }
            }
            server_states[*server_id] = std::move(server_state);
        });

    ql::datum_array_builder_t array_builder(ql::configured_limits_t::unlimited);
    std::set<server_id_t> already_handled;

    bool has_director = false;
    boost::optional<name_string_t> director_name =
        name_client->get_name_for_server_id(shard.director);
    if (static_cast<bool>(director_name)) {
        array_builder.add(convert_director_status_to_datum(
            *director_name,
            server_states.count(shard.director) == 1 ?
                &server_states[shard.director] : NULL,
            &has_director));
        already_handled.insert(shard.director);
    } else {
        /* Director was permanently removed; in `table_config` the `director` field will
        have a value of `null`. So we don't show a director entry in `table_status`. */
    }

    bool has_outdated_reader = false;
    bool is_unfinished = false;
    for (const server_id_t &replica : shard.replicas) {
        if (already_handled.count(replica) == 1) {
            /* Don't overwrite the director's entry */
            continue;
        }
        boost::optional<name_string_t> replica_name =
            name_client->get_name_for_server_id(replica);
        if (!static_cast<bool>(replica_name)) {
            /* Replica was permanently removed. It won't show up in `table_config`. So
            we act as if it wasn't in `shard.replicas`. */
            continue;
        }
        bool this_one_has_replica, this_one_has_outdated_reader;
        array_builder.add(convert_replica_status_to_datum(
            *replica_name,
            server_states.count(replica) == 1 ?
                &server_states[replica] : NULL,
            &this_one_has_outdated_reader,
            &this_one_has_replica));
        if (this_one_has_outdated_reader) {
            has_outdated_reader = true;
        }
        if (!this_one_has_replica) {
            is_unfinished = true;
        }
        already_handled.insert(replica);
    }

    std::multimap<name_string_t, server_id_t> other_names =
        name_client->get_name_to_server_id_map()->get();
    for (auto it = other_names.begin(); it != other_names.end(); ++it) {
        if (already_handled.count(it->second) == 1) {
            /* Don't overwrite a director or replica entry */
            continue;
        }
        bool this_one_is_unfinished;
        ql::datum_t entry = convert_nothing_status_to_datum(
            it->first,
            server_states.count(it->second) == 1 ?
                &server_states[it->second] : NULL,
            &this_one_is_unfinished);
        if (this_one_is_unfinished) {
            is_unfinished = true;
        }
        if (entry.has()) {
            array_builder.add(entry);
        }
    }

    /* RSI(reql_admin): Currently we assume that only one ack is necessary to perform a
    write. Therefore, any table that's available for up-to-date reads is also available
    for writes. This is consistent with the current behavior of the `reactor_driver_t`.
    But eventually we'll implement some sort of reasonable thing with write acks, and
    then this will change. */
    if (has_director) {
        if (!is_unfinished) {
            *readiness_out = table_readiness_t::finished;
        } else {
            *readiness_out = table_readiness_t::writes;
        }
    } else {
        if (has_outdated_reader) {
            *readiness_out = table_readiness_t::outdated_reads;
        } else {
            *readiness_out = table_readiness_t::unavailable;
        }
    }

    return std::move(array_builder).to_datum();
}

ql::datum_t convert_table_status_to_datum(
        name_string_t table_name,
        name_string_t db_name,
        namespace_id_t id,
        const table_replication_info_t &repli_info,
        watchable_map_t<std::pair<peer_id_t, namespace_id_t>,
                        namespace_directory_metadata_t> *dir,
        server_name_client_t *name_client) {
    ql::datum_object_builder_t builder;
    builder.overwrite("name", convert_name_to_datum(table_name));
    builder.overwrite("db", convert_name_to_datum(db_name));
    builder.overwrite("id", convert_uuid_to_datum(id));

    table_readiness_t readiness = table_readiness_t::finished;
    ql::datum_array_builder_t array_builder((ql::configured_limits_t::unlimited));
    for (size_t i = 0; i < repli_info.config.shards.size(); ++i) {
        table_readiness_t this_shard_readiness;
        array_builder.add(
            convert_table_status_shard_to_datum(
                id,
                repli_info.shard_scheme.get_shard_range(i),
                repli_info.config.shards[i],
                dir,
                name_client,
                &this_shard_readiness));
        readiness = std::min(readiness, this_shard_readiness);
    }
    builder.overwrite("shards", std::move(array_builder).to_datum());

    builder.overwrite("ready_for_outdated_reads", ql::datum_t::boolean(
        readiness >= table_readiness_t::outdated_reads));
    builder.overwrite("ready_for_reads", ql::datum_t::boolean(
        readiness >= table_readiness_t::reads));
    builder.overwrite("ready_for_writes", ql::datum_t::boolean(
        readiness >= table_readiness_t::writes));
    builder.overwrite("ready_completely", ql::datum_t::boolean(
        readiness == table_readiness_t::finished));

    return std::move(builder).to_datum();
}

bool table_status_artificial_table_backend_t::format_row(
        namespace_id_t table_id,
        name_string_t table_name,
        name_string_t db_name,
        const namespace_semilattice_metadata_t &metadata,
        UNUSED signal_t *interruptor,
        ql::datum_t *row_out,
        UNUSED std::string *error_out) {
    assert_thread();
    *row_out = convert_table_status_to_datum(
        table_name,
        db_name,
        table_id,
        metadata.replication_info.get_ref(),
        directory_view,
        name_client);
    return true;
}

bool table_status_artificial_table_backend_t::write_row(
        UNUSED ql::datum_t primary_key,
        UNUSED bool pkey_was_autogenerated,
        UNUSED ql::datum_t new_value,
        UNUSED signal_t *interruptor,
        std::string *error_out) {
    *error_out = "It's illegal to write to the `rethinkdb.table_status` table.";
    return false;
}
<|MERGE_RESOLUTION|>--- conflicted
+++ resolved
@@ -117,23 +117,11 @@
         const name_string_t &name,
         const std::vector<reactor_activity_entry_t> *status,
         bool *is_unfinished_out) {
-<<<<<<< HEAD
-    *is_unfinished_out = true;
-    ql::datum_object_builder_t object_builder;
-    object_builder.overwrite("server", convert_name_to_datum(name));
-    object_builder.overwrite("role", ql::datum_t("nothing"));
-    const char *state;
-    if (!status) {
-        state = "missing";
-        /* Don't display all the tables as unfinished just because one server is missing
-        */
-=======
     if (status == nullptr) {
         /* The server is missing. Don't display the missing server for this table because
         the config says it shouldn't have data. This is misleading because it might still
         have data for this table, if the config was changed but it didn't get a chance to
         offload its data before going missing. But there's nothing we can do. */
->>>>>>> 2e6b8dc7
         *is_unfinished_out = false;
         return ql::datum_t();
     } else if (!check_complete_set(*status)) {
@@ -149,13 +137,8 @@
     } else {
         size_t tally = count_in_state<nothing_t>(*status);
         if (tally == status->size()) {
-            /* This machine doesn't have any data; it shouldn't even appear in the
-            map. */
+            /* This server doesn't have any data; it shouldn't even appear in the map. */
             *is_unfinished_out = false;
-<<<<<<< HEAD
-            /* This server shouldn't even appear in the map */
-=======
->>>>>>> 2e6b8dc7
             return ql::datum_t();
         } else {
             *is_unfinished_out = true;
