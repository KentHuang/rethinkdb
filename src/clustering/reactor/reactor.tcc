--- conflicted
+++ resolved
@@ -152,23 +152,13 @@
 
         switch (role->role) {
             case blueprint_details::role_primary:
-<<<<<<< HEAD
-                be_primary(region, &svs_subview, blueprint, &wait_any);
+                be_primary(region, &svs_subview, role->blueprint.get_watchable(), &wait_any);
                 break;
             case blueprint_details::role_secondary:
-                be_secondary(region, &svs_subview, blueprint, &wait_any);
+                be_secondary(region, &svs_subview, role->blueprint.get_watchable(), &wait_any);
                 break;
             case blueprint_details::role_nothing:
-                be_nothing(region, &svs_subview, blueprint, &wait_any);
-=======
-                be_primary(region, &store_subview, role->blueprint.get_watchable(), &wait_any);
-                break;
-            case blueprint_details::role_secondary:
-                be_secondary(region, &store_subview, role->blueprint.get_watchable(), &wait_any);
-                break;
-            case blueprint_details::role_nothing:
-                be_nothing(region, &store_subview, role->blueprint.get_watchable(), &wait_any);
->>>>>>> 98a00247
+                be_nothing(region, &svs_subview, role->blueprint.get_watchable(), &wait_any);
                 break;
             default:
                 unreachable();
