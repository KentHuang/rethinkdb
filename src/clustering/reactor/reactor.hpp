--- conflicted
+++ resolved
@@ -20,12 +20,8 @@
             clone_ptr_t<watchable_t<std::map<peer_id_t, boost::optional<directory_echo_wrapper_t<reactor_business_card_t<protocol_t> > > > > > reactor_directory,
             boost::shared_ptr<semilattice_readwrite_view_t<branch_history_t<protocol_t> > > branch_history,
             clone_ptr_t<watchable_t<blueprint_t<protocol_t> > > blueprint_watchable,
-<<<<<<< HEAD
-            multistore_ptr_t<protocol_t> *_underlying_svs) THROWS_NOTHING;
-=======
-            store_view_t<protocol_t> *_underlying_store,
+            multistore_ptr_t<protocol_t> *_underlying_svs,
             perfmon_collection_t *_parent_perfmon_collection) THROWS_NOTHING;
->>>>>>> 1ab3e07c
 
     clone_ptr_t<watchable_t<directory_echo_wrapper_t<reactor_business_card_t<protocol_t> > > > get_reactor_directory() {
         return directory_echo_writer.get_watchable();
