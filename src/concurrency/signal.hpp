--- conflicted
+++ resolved
@@ -77,18 +77,11 @@
     void rethread(int new_thread) {
         real_home_thread = new_thread;
         publisher_controller.rethread(new_thread);
+        lock.rethread(new_thread);
     }
 
 protected:
-<<<<<<< HEAD
-    signal_t() : pulsed(false), publisher_controller(&mutex) { }
-=======
-    explicit signal_t(int specified_home_thread)
-        : home_thread_mixin_t(specified_home_thread),
-          pulsed(false), publisher_controller(specified_home_thread),
-          lock(specified_home_thread) { }
     signal_t() : pulsed(false) { }
->>>>>>> c5fdeff3
     ~signal_t() { }
 
     void pulse() THROWS_NOTHING {
