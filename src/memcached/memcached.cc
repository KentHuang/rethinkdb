--- conflicted
+++ resolved
@@ -4,18 +4,13 @@
 #include <stdarg.h>
 #include <unistd.h>
 
-<<<<<<< HEAD
 #include "errors.hpp"
 #include <boost/bind.hpp>
 #include <boost/make_shared.hpp>
 #include <boost/optional.hpp>
 
-=======
-#include "arch/arch.hpp"
 #include "concurrency/coro_fifo.hpp"
 #include "concurrency/mutex.hpp"
-#include "concurrency/task.hpp"
->>>>>>> 4157ee35
 #include "concurrency/semaphore.hpp"
 #include "concurrency/fifo_checker.hpp"
 #include "concurrency/drain_semaphore.hpp"
@@ -39,8 +34,8 @@
 struct txt_memcached_handler_t : public home_thread_mixin_t {
 
     txt_memcached_handler_t(memcached_interface_t *_interface, get_store_t *_get_store,
-            set_store_interface_t *_set_store, int max_concurrent_queries_per_connection)
-        : interface(_interface), get_store(_get_store), set_store(_set_store), requests_out_sem(max_concurrent_queries_per_connection)
+            set_store_interface_t *_set_store, int _max_concurrent_queries_per_connection)
+        : interface(_interface), get_store(_get_store), set_store(_set_store), max_concurrent_queries_per_connection(_max_concurrent_queries_per_connection)
     { }
 
     memcached_interface_t *interface;
@@ -48,25 +43,7 @@
     get_store_t *get_store;
     set_store_interface_t *set_store;
 
-    // Used to limit number of concurrent noreply requests
-    semaphore_t requests_out_sem;
-
-    /* If a client sends a bunch of noreply requests and then a 'quit', we cannot delete ourself
-    immediately because the noreply requests still hold the 'requests_out' semaphore. We use this
-    semaphore to figure out when we can delete ourself. */
-    drain_semaphore_t drain_semaphore;
-
-    // Used to implement throttling. Write requests should call begin_write_command() and
-    // end_write_command() to make sure that not too many write requests are sent
-    // concurrently.
-    void begin_write_command() {
-        drain_semaphore.acquire();
-        requests_out_sem.co_lock();
-    }
-    void end_write_command() {
-        drain_semaphore.release();
-        requests_out_sem.unlock();
-    }
+    const int max_concurrent_queries_per_connection;
 
     void write(const std::string& buffer) {
         write(buffer.data(), buffer.length());
@@ -194,7 +171,7 @@
 
 class pipeliner_t {
 public:
-    pipeliner_t(txt_memcached_handler_if *rh) : requests_out_sem(rh->max_concurrent_queries_per_connection), rh_(rh) { }
+    pipeliner_t(txt_memcached_handler_t *rh) : requests_out_sem(rh->max_concurrent_queries_per_connection), rh_(rh) { }
     ~pipeliner_t() { }
 private:
     friend class pipeliner_acq_t;
@@ -204,7 +181,7 @@
     semaphore_t requests_out_sem;
 
     mutex_t mutex;
-    txt_memcached_handler_if *rh_;
+    txt_memcached_handler_t *rh_;
 
     DISABLE_COPYING(pipeliner_t);
 };
@@ -237,7 +214,7 @@
         rassert(state_ == has_done_argparsing);
         DEBUG_ONLY(state_ = has_begun_write);
         fifo_acq_.leave();
-        co_lock_mutex(&pipeliner_->mutex);
+        mutex_acq_.reset(&pipeliner_->mutex);
     }
 
     void end_write() {
@@ -248,12 +225,13 @@
         pipeliner_->rh_->flush_buffer();
         flush_timer.end();
 
-        pipeliner_->mutex.unlock(true);
+        mutex_acq_.reset();
         pipeliner_->requests_out_sem.unlock();
     }
 
 private:
     pipeliner_t *pipeliner_;
+    mutex_t::acq_t mutex_acq_;
     coro_fifo_acq_t fifo_acq_;
 #ifndef NDEBUG
     enum { untouched, has_begun_operation, has_done_argparsing, has_begun_write, has_ended_write } state_;
@@ -267,16 +245,11 @@
     pm_cmd_get("cmd_get", secs_to_ticks(1.0), false),
     pm_cmd_rget("cmd_rget", secs_to_ticks(1.0), false);
 
-<<<<<<< HEAD
 perfmon_persistent_stddev_t
     pm_get_key_size("cmd_get_key_size"),
     pm_storage_key_size("cmd_set_key_size"),
     pm_storage_value_size("cmd_set_val_size"),
     pm_delete_key_size("cmd_delete_key_size");
-=======
-
-
->>>>>>> 4157ee35
 
 /* do_get() is used for "get" and "gets" commands. */
 
@@ -293,15 +266,11 @@
     }
 }
 
-<<<<<<< HEAD
-void do_get(txt_memcached_handler_t *rh, bool with_cas, int argc, char **argv, order_token_t token) {
-=======
-void do_get(txt_memcached_handler_if *rh, pipeliner_t *pipeliner, bool with_cas, int argc, char **argv, order_token_t token) {
+void do_get(txt_memcached_handler_t *rh, pipeliner_t *pipeliner, bool with_cas, int argc, char **argv, order_token_t token) {
     // We should already be spawned within a coroutine.
     pipeliner_acq_t pipeliner_acq(pipeliner);
     pipeliner_acq.begin_operation();
 
->>>>>>> 4157ee35
     rassert(argc >= 1);
     rassert(strcmp(argv[0], "get") == 0 || strcmp(argv[0], "gets") == 0);
 
@@ -349,14 +318,6 @@
 
     } else {
 
-<<<<<<< HEAD
-                /* Write the "VALUE ..." header */
-                if (with_cas) {
-                    rh->write_value_header(key.contents, key.size, res.flags, res.value->size(), res.cas);
-                } else {
-                    rassert(res.cas == 0);
-                    rh->write_value_header(key.contents, key.size, res.flags, res.value->size());
-=======
         /* Handle the results in sequence */
         for (int i = 0; i < (int)gets.size(); i++) {
             get_result_t &res = gets[i].res;
@@ -373,15 +334,14 @@
 
                     /* Write the "VALUE ..." header */
                     if (with_cas) {
-                        rh->write_value_header(key.contents, key.size, res.flags, res.value->get_size(), res.cas);
+                        rh->write_value_header(key.contents, key.size, res.flags, res.value->size(), res.cas);
                     } else {
                         rassert(res.cas == 0);
-                        rh->write_value_header(key.contents, key.size, res.flags, res.value->get_size());
+                        rh->write_value_header(key.contents, key.size, res.flags, res.value->size());
                     }
 
                     rh->write_from_data_provider(res.value.get());
                     rh->write_crlf();
->>>>>>> 4157ee35
                 }
             }
         }
@@ -421,15 +381,12 @@
 }
 
 perfmon_duration_sampler_t rget_iteration_next("rget_iteration_next", secs_to_ticks(1));
-<<<<<<< HEAD
-void do_rget(txt_memcached_handler_t *rh, int argc, char **argv, order_token_t token) {
-=======
-void do_rget(txt_memcached_handler_if *rh, pipeliner_t *pipeliner, int argc, char **argv, order_token_t token) {
+
+void do_rget(txt_memcached_handler_t *rh, pipeliner_t *pipeliner, int argc, char **argv, order_token_t token) {
     // We should already be spawned within a coroutine.
     pipeliner_acq_t pipeliner_acq(pipeliner);
     pipeliner_acq.begin_operation();
 
->>>>>>> 4157ee35
     if (argc != 6) {
         pipeliner_acq.done_argparsing();
         pipeliner_acq.begin_write();
@@ -475,38 +432,22 @@
         rh->client_error_not_allowed(false);
     } else {
 
-<<<<<<< HEAD
-    boost::optional<key_with_data_buffer_t> pair;
-    uint64_t count = 0;
-    ticks_t next_time;
-    while (++count <= max_items && (rget_iteration_next.begin(&next_time), pair = results_iterator->next())) {
-        rget_iteration_next.end(&next_time);
-        const key_with_data_buffer_t& kv = pair.get();
-
-        const std::string& key = kv.key;
-        const boost::intrusive_ptr<data_buffer_t>& dp = kv.value_provider;
-
-        rh->write_value_header(key.c_str(), key.length(), kv.mcflags, dp->size());
-        rh->write_from_data_provider(dp.get());
-        rh->write_crlf();
-=======
-        boost::optional<key_with_data_provider_t> pair;
+        boost::optional<key_with_data_buffer_t> pair;
         uint64_t count = 0;
         ticks_t next_time;
         while (++count <= max_items && (rget_iteration_next.begin(&next_time), pair = results_iterator->next())) {
             rget_iteration_next.end(&next_time);
-            const key_with_data_provider_t& kv = pair.get();
+            const key_with_data_buffer_t& kv = pair.get();
 
             const std::string& key = kv.key;
-            const boost::shared_ptr<data_provider_t>& dp = kv.value_provider;
-
-            rh->write_value_header(key.c_str(), key.length(), kv.mcflags, dp->get_size());
+            const boost::intrusive_ptr<data_buffer_t>& dp = kv.value_provider;
+
+            rh->write_value_header(key.c_str(), key.length(), kv.mcflags, dp->size());
             rh->write_from_data_provider(dp.get());
             rh->write_crlf();
         }
 
         rh->write_end();
->>>>>>> 4157ee35
     }
     pipeliner_acq.end_write();
 }
@@ -530,12 +471,8 @@
         : mcflags(_mcflags), exptime(_exptime), unique(_unique) { }
 };
 
-<<<<<<< HEAD
 void run_storage_command(txt_memcached_handler_t *rh,
-=======
-void run_storage_command(txt_memcached_handler_if *rh,
                          pipeliner_acq_t *pipeliner_acq_raw,
->>>>>>> 4157ee35
                          storage_command_t sc,
                          store_key_t key,
                          const boost::intrusive_ptr<data_buffer_t>& data,
@@ -579,7 +516,7 @@
         pipeliner_acq->begin_write();
 
 
-        if (!noreply || res == sr_data_provider_failed) {
+        if (!noreply) {
             switch (res) {
             case sr_stored:
                 rh->writef("STORED\r\n");
@@ -605,13 +542,6 @@
             case sr_too_large:
                 rh->server_error_object_too_large_for_cache();
                 break;
-<<<<<<< HEAD
-=======
-            case sr_data_provider_failed:
-                /* We get here if there was no CRLF */
-                rh->client_error("bad data chunk\r\n");
-                break;
->>>>>>> 4157ee35
             case sr_not_allowed:
                 rh->client_error_not_allowed(true);
                 break;
@@ -627,20 +557,13 @@
 
         pipeliner_acq->begin_write();
 
-        if (!noreply || res == apr_data_provider_failed) {
+        if (!noreply) {
             switch (res) {
             case apr_success: rh->writef("STORED\r\n"); break;
             case apr_not_found: rh->writef("NOT_FOUND\r\n"); break;
             case apr_too_large:
                 rh->server_error_object_too_large_for_cache();
                 break;
-<<<<<<< HEAD
-=======
-            case apr_data_provider_failed:
-                /* We get here if there was no CRLF */
-                rh->client_error("bad data chunk\r\n");
-                break;
->>>>>>> 4157ee35
             case apr_not_allowed:
                 rh->client_error_not_allowed(true);
                 break;
@@ -649,12 +572,6 @@
         }
     }
 
-<<<<<<< HEAD
-    rh->end_write_command();
-}
-
-void do_storage(txt_memcached_handler_t *rh, storage_command_t sc, int argc, char **argv, order_token_t token) {
-=======
     pipeliner_acq->end_write();
 
     /* If the key-value store never read our value for whatever reason, then the
@@ -662,13 +579,12 @@
     read_value_promise here */
 }
 
-void do_storage(txt_memcached_handler_if *rh, pipeliner_t *pipeliner, storage_command_t sc, int argc, char **argv, order_token_t token) {
+void do_storage(txt_memcached_handler_t *rh, pipeliner_t *pipeliner, storage_command_t sc, int argc, char **argv, order_token_t token) {
     // This is _not_ spawned yet.
 
     pipeliner_acq_t *pipeliner_acq = new pipeliner_acq_t(pipeliner);
     pipeliner_acq->begin_operation();
 
->>>>>>> 4157ee35
     char *invalid_char;
 
     /* cmd key flags exptime size [noreply]
@@ -799,29 +715,11 @@
 
     pipeliner_acq->done_argparsing();
 
-<<<<<<< HEAD
-    if (noreply) {
-        coro_t::spawn_now(boost::bind(&run_storage_command, rh, sc, key, dp, metadata, true, token));
-    } else {
-        run_storage_command(rh, sc, key, dp, metadata, false, token);
-    }
+    coro_t::spawn_now(boost::bind(&run_storage_command, rh, pipeliner_acq, sc, key, dp, metadata, noreply, token));
 }
 
 /* "incr" and "decr" commands */
-void run_incr_decr(txt_memcached_handler_t *rh, store_key_t key, uint64_t amount, bool incr, bool noreply, order_token_t token) {
-=======
-    coro_t::spawn_now(boost::bind(&run_storage_command, rh, pipeliner_acq, sc, key, value_size, &value_read_promise, metadata, noreply, token));
-
-    /* We can't move on to the next command until the value has been read off the socket. */
-    UNUSED bool ok = value_read_promise.wait();
-
-    // We no longer care whether reading the value had no CRLF or not,
-    // so ok is unused.
-}
-
-/* "incr" and "decr" commands */
-void run_incr_decr(txt_memcached_handler_if *rh, pipeliner_acq_t *pipeliner_acq, store_key_t key, uint64_t amount, bool incr, bool noreply, order_token_t token) {
->>>>>>> 4157ee35
+void run_incr_decr(txt_memcached_handler_t *rh, pipeliner_acq_t *pipeliner_acq, store_key_t key, uint64_t amount, bool incr, bool noreply, order_token_t token) {
     block_pm_duration set_timer(&pm_cmd_set);
 
     incr_decr_result_t res = rh->set_store->incr_decr(
@@ -850,15 +748,11 @@
     pipeliner_acq->end_write();
 }
 
-<<<<<<< HEAD
-void do_incr_decr(txt_memcached_handler_t *rh, bool i, int argc, char **argv, order_token_t token) {
-=======
-void do_incr_decr(txt_memcached_handler_if *rh, pipeliner_t *pipeliner, bool i, int argc, char **argv, order_token_t token) {
+void do_incr_decr(txt_memcached_handler_t *rh, pipeliner_t *pipeliner, bool i, int argc, char **argv, order_token_t token) {
     // We should already be spawned in a coroutine.
     pipeliner_acq_t pipeliner_acq(pipeliner);
     pipeliner_acq.begin_operation();
 
->>>>>>> 4157ee35
     /* cmd key delta [noreply] */
     if (argc != 3 && argc != 4) {
         pipeliner_acq.done_argparsing();
@@ -909,12 +803,8 @@
 
 /* "delete" commands */
 
-<<<<<<< HEAD
-void run_delete(txt_memcached_handler_t *rh, store_key_t key, bool noreply, order_token_t token) {
-
-=======
-void run_delete(txt_memcached_handler_if *rh, pipeliner_acq_t *pipeliner_acq, store_key_t key, bool noreply, order_token_t token) {
->>>>>>> 4157ee35
+void run_delete(txt_memcached_handler_t *rh, pipeliner_acq_t *pipeliner_acq, store_key_t key, bool noreply, order_token_t token) {
+
     block_pm_duration set_timer(&pm_cmd_set);
 
     delete_result_t res = rh->set_store->delete_key(key, token);
@@ -938,15 +828,11 @@
     pipeliner_acq->end_write();
 }
 
-<<<<<<< HEAD
-void do_delete(txt_memcached_handler_t *rh, int argc, char **argv, order_token_t token) {
-=======
-void do_delete(txt_memcached_handler_if *rh, UNUSED pipeliner_t *pipeliner, int argc, char **argv, order_token_t token) {
+void do_delete(txt_memcached_handler_t *rh, pipeliner_t *pipeliner, int argc, char **argv, order_token_t token) {
     // This should already be spawned within a coroutine.
     pipeliner_acq_t pipeliner_acq(pipeliner);
     pipeliner_acq.begin_operation();
 
->>>>>>> 4157ee35
     /* "delete" key [a number] ["noreply"] */
     if (argc < 2 || argc > 4) {
         pipeliner_acq.done_argparsing();
@@ -1033,11 +919,7 @@
 } memcached_stats_control;
 
 #ifndef NDEBUG
-<<<<<<< HEAD
-void do_quickset(txt_memcached_handler_t *rh, std::vector<char*> args) {
-=======
-void do_quickset(txt_memcached_handler_if *rh, pipeliner_acq_t *pipeliner_acq, std::vector<char*> args) {
->>>>>>> 4157ee35
+void do_quickset(txt_memcached_handler_t *rh, pipeliner_acq_t *pipeliner_acq, std::vector<char*> args) {
     if (args.size() < 2 || args.size() % 2 == 0) {
         // The connection will be closed if more than a megabyte or so is sent
         // over without a newline, so we don't really need to worry about large
@@ -1060,12 +942,8 @@
             pipeliner_acq->end_write();
             return;
         }
-<<<<<<< HEAD
-        boost::intrusive_ptr<data_buffer_t> value = data_buffer_t::create(strlen(args[i + 1]));
-        memcpy(value->buf(), args[i + 1], value->size());
-=======
-        unique_ptr_t<buffered_data_provider_t> value(new buffered_data_provider_t(args_copy[i + 1].data(), args_copy[i + 1].size()));
->>>>>>> 4157ee35
+        boost::intrusive_ptr<data_buffer_t> value = data_buffer_t::create(args_copy[i + 1].size());
+        memcpy(value->buf(), args_copy[i + 1].data(), value->size());
 
         set_result_t res = rh->set_store->sarc(key, value, 0, 0, add_policy_yes, replace_policy_yes, 0, order_token_t::ignore);
 
@@ -1078,14 +956,10 @@
     pipeliner_acq->end_write();
 }
 
-<<<<<<< HEAD
-bool parse_debug_command(txt_memcached_handler_t *rh, std::vector<char*> args) {
-=======
-bool parse_debug_command(txt_memcached_handler_if *rh, pipeliner_t *pipeliner, std::vector<char*> args) {
+bool parse_debug_command(txt_memcached_handler_t *rh, pipeliner_t *pipeliner, std::vector<char*> args) {
     pipeliner_acq_t pipeliner_acq(pipeliner);
     pipeliner_acq.begin_operation();
 
->>>>>>> 4157ee35
     if (args.size() < 1) {
         pipeliner_acq.done_argparsing();
         pipeliner_acq.begin_write();
@@ -1142,19 +1016,10 @@
     /* Declared outside the while-loop so it doesn't repeatedly reallocate its buffer */
     std::vector<char> line;
 
+    pipeliner_t pipeliner(&rh);
+
     while (true) {
 
-<<<<<<< HEAD
-        /* Flush if necessary (no reason to do this the first time around, but it's easier
-        to put it here than after every thing that could need to flush */
-        block_pm_duration flush_timer(&pm_conns_writing);
-        rh.flush_buffer();
-        flush_timer.end();
-=======
-    pipeliner_t pipeliner(rh);
->>>>>>> 4157ee35
-
-    while (!sigint_has_happened.get_value()) {
         /* Read a line off the socket */
         block_pm_duration read_timer(&pm_conns_reading);
         try {
@@ -1176,71 +1041,41 @@
         }
 
         if (args.size() == 0) {
-<<<<<<< HEAD
-            rh.error();
-=======
             pipeliner_acq_t pipeliner_acq(&pipeliner);
             pipeliner_acq.begin_operation();
             pipeliner_acq.done_argparsing();
             pipeliner_acq.begin_write();
-            rh->error();
+            rh.error();
             pipeliner_acq.end_write();
->>>>>>> 4157ee35
             continue;
         }
 
         /* Dispatch to the appropriate subclass */
 	order_token_t token = order_source.check_in(std::string("handle_memcache+") + args[0]);
         if (!strcmp(args[0], "get")) {    // check for retrieval commands
-<<<<<<< HEAD
-            do_get(&rh, false, args.size(), args.data(), token.with_read_mode());
+            coro_t::spawn_now(boost::bind(do_get, &rh, &pipeliner, false, args.size(), args.data(), token.with_read_mode()));
         } else if (!strcmp(args[0], "gets")) {
-            do_get(&rh, true, args.size(), args.data(), token);
+            coro_t::spawn_now(boost::bind(do_get, &rh, &pipeliner, true, args.size(), args.data(), token));
         } else if (!strcmp(args[0], "rget")) {
-            do_rget(&rh, args.size(), args.data(), token.with_read_mode());
+            coro_t::spawn_now(boost::bind(do_rget, &rh, &pipeliner, args.size(), args.data(), token.with_read_mode()));
         } else if (!strcmp(args[0], "set")) {     // check for storage commands
-            do_storage(&rh, set_command, args.size(), args.data(), token);
+            do_storage(&rh, &pipeliner, set_command, args.size(), args.data(), token);
         } else if (!strcmp(args[0], "add")) {
-            do_storage(&rh, add_command, args.size(), args.data(), token);
+            do_storage(&rh, &pipeliner, add_command, args.size(), args.data(), token);
         } else if (!strcmp(args[0], "replace")) {
-            do_storage(&rh, replace_command, args.size(), args.data(), token);
+            do_storage(&rh, &pipeliner, replace_command, args.size(), args.data(), token);
         } else if (!strcmp(args[0], "append")) {
-            do_storage(&rh, append_command, args.size(), args.data(), token);
+            do_storage(&rh, &pipeliner, append_command, args.size(), args.data(), token);
         } else if (!strcmp(args[0], "prepend")) {
-            do_storage(&rh, prepend_command, args.size(), args.data(), token);
+            do_storage(&rh, &pipeliner, prepend_command, args.size(), args.data(), token);
         } else if (!strcmp(args[0], "cas")) {
-            do_storage(&rh, cas_command, args.size(), args.data(), token);
+            do_storage(&rh, &pipeliner, cas_command, args.size(), args.data(), token);
         } else if (!strcmp(args[0], "delete")) {
-            do_delete(&rh, args.size(), args.data(), token);
+            coro_t::spawn_now(boost::bind(do_delete, &rh, &pipeliner, args.size(), args.data(), token));
         } else if (!strcmp(args[0], "incr")) {
-            do_incr_decr(&rh, true, args.size(), args.data(), token);
+            coro_t::spawn_now(boost::bind(do_incr_decr, &rh, &pipeliner, true, args.size(), args.data(), token));
         } else if (!strcmp(args[0], "decr")) {
-            do_incr_decr(&rh, false, args.size(), args.data(), token);
-=======
-            coro_t::spawn_now(boost::bind(do_get, rh, &pipeliner, false, args.size(), args.data(), token.with_read_mode()));
-        } else if (!strcmp(args[0], "gets")) {
-            coro_t::spawn_now(boost::bind(do_get, rh, &pipeliner, true, args.size(), args.data(), token));
-        } else if (!strcmp(args[0], "rget")) {
-            coro_t::spawn_now(boost::bind(do_rget, rh, &pipeliner, args.size(), args.data(), token.with_read_mode()));
-        } else if (!strcmp(args[0], "set")) {     // check for storage commands
-            do_storage(rh, &pipeliner, set_command, args.size(), args.data(), token);
-        } else if (!strcmp(args[0], "add")) {
-            do_storage(rh, &pipeliner, add_command, args.size(), args.data(), token);
-        } else if (!strcmp(args[0], "replace")) {
-            do_storage(rh, &pipeliner, replace_command, args.size(), args.data(), token);
-        } else if (!strcmp(args[0], "append")) {
-            do_storage(rh, &pipeliner, append_command, args.size(), args.data(), token);
-        } else if (!strcmp(args[0], "prepend")) {
-            do_storage(rh, &pipeliner, prepend_command, args.size(), args.data(), token);
-        } else if (!strcmp(args[0], "cas")) {
-            do_storage(rh, &pipeliner, cas_command, args.size(), args.data(), token);
-        } else if (!strcmp(args[0], "delete")) {
-            coro_t::spawn_now(boost::bind(do_delete, rh, &pipeliner, args.size(), args.data(), token));
-        } else if (!strcmp(args[0], "incr")) {
-            coro_t::spawn_now(boost::bind(do_incr_decr, rh, &pipeliner, true, args.size(), args.data(), token));
-        } else if (!strcmp(args[0], "decr")) {
-            coro_t::spawn_now(boost::bind(do_incr_decr, rh, &pipeliner, false, args.size(), args.data(), token));
->>>>>>> 4157ee35
+            coro_t::spawn_now(boost::bind(do_incr_decr, &rh, &pipeliner, false, args.size(), args.data(), token));
         } else if (!strcmp(args[0], "quit")) {
             pipeliner_acq_t pipeliner_acq(&pipeliner);
             pipeliner_acq.begin_operation();
@@ -1248,15 +1083,11 @@
             // Make sure there's no more tokens (the kind in args, not
             // order tokens)
             if (args.size() > 1) {
-<<<<<<< HEAD
-                rh.error();
-=======
                 // We block everybody, but who cares?
                 pipeliner_acq.done_argparsing();
                 pipeliner_acq.begin_write();
-                rh->error();
+                rh.error();
                 pipeliner_acq.end_write();
->>>>>>> 4157ee35
             } else {
                 // It's very important that we actually block everybody here :)
                 pipeliner_acq.done_argparsing();
@@ -1265,9 +1096,6 @@
                 break;
             }
         } else if (!strcmp(args[0], "stats") || !strcmp(args[0], "stat")) {
-<<<<<<< HEAD
-            rh.write(memcached_stats(args.size(), args.data(), false)); // Only shows "public" stats; to see all stats, use "rdb stats".
-=======
             pipeliner_acq_t pipeliner_acq(&pipeliner);
             pipeliner_acq.begin_operation();
 
@@ -1276,24 +1104,18 @@
             // We block everybody before writing.  I don't think we care.
             pipeliner_acq.done_argparsing();
             pipeliner_acq.begin_write();
-            rh->write(the_stats); // Only shows "public" stats; to see all stats, use "rdb stats".
+            rh.write(the_stats); // Only shows "public" stats; to see all stats, use "rdb stats".
             pipeliner_acq.end_write();
->>>>>>> 4157ee35
         } else if (!strcmp(args[0], "help")) {
             pipeliner_acq_t pipeliner_acq(&pipeliner);
             pipeliner_acq.begin_operation();
 
             // Slightly hacky -- just treat this as a control. This assumes that a control named "help" exists (which it does).
-<<<<<<< HEAD
-            rh.write(control_t::exec(args.size(), args.data()));
-        } else if(!strcmp(args[0], "rethinkdb") || !strcmp(args[0], "rdb")) {
-            rh.write(control_t::exec(args.size() - 1, args.data() + 1));
-=======
             std::string help_text = control_t::exec(args.size(), args.data());
 
             pipeliner_acq.done_argparsing();
             pipeliner_acq.begin_write();
-            rh->write(help_text);
+            rh.write(help_text);
             pipeliner_acq.end_write();
         } else if(!strcmp(args[0], "rethinkdb") || !strcmp(args[0], "rdb")) {
             pipeliner_acq_t pipeliner_acq(&pipeliner);
@@ -1303,9 +1125,8 @@
 
             pipeliner_acq.done_argparsing();
             pipeliner_acq.begin_write();
-            rh->write(control_text);
+            rh.write(control_text);
             pipeliner_acq.end_write();
->>>>>>> 4157ee35
         } else if (!strcmp(args[0], "version")) {
             pipeliner_acq_t pipeliner_acq(&pipeliner);
             pipeliner_acq.begin_operation();
@@ -1319,43 +1140,27 @@
             }
             pipeliner_acq.end_write();
 #ifndef NDEBUG
-<<<<<<< HEAD
-        } else if (!parse_debug_command(&rh, args)) {
+        } else if (!parse_debug_command(&rh, &pipeliner, args)) {
 #else
         } else {
 #endif
-            rh.error();
-=======
-        } else if (!parse_debug_command(rh, &pipeliner, args)) {
-
-#else
-        } else {
-#endif
-
             pipeliner_acq_t pipeliner_acq(&pipeliner);
             pipeliner_acq.begin_operation();
             pipeliner_acq.done_argparsing();
             pipeliner_acq.begin_write();
-            rh->error();
+            rh.error();
             pipeliner_acq.end_write();
->>>>>>> 4157ee35
         }
 
         action_timer.end();
     }
 
-<<<<<<< HEAD
-    /* Acquire the drain semaphore to make sure that anything that might refer to us is
-    done by now */
-    rh.drain_semaphore.drain();
-=======
     // Make sure anything that would be running has finished.
     pipeliner_acq_t pipeliner_acq(&pipeliner);
     pipeliner_acq.begin_operation();
     pipeliner_acq.done_argparsing();
     pipeliner_acq.begin_write();
     pipeliner_acq.end_write();
->>>>>>> 4157ee35
 
     logDBG("Closed memcached stream: %p\n", coro_t::self());
 }
