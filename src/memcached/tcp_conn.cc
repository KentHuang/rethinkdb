--- conflicted
+++ resolved
@@ -95,21 +95,11 @@
 
 perfmon_duration_sampler_t pm_conns("conns", secs_to_ticks(600), false);
 
-<<<<<<< HEAD
 memcache_listener_t::memcache_listener_t(int port, namespace_interface_t<memcached_protocol_t> *namespace_if) 
     : get_store(*namespace_if), set_store(*namespace_if), ts_set_store(&set_store),
       next_thread(0),
       tcp_listener(port, boost::bind(&memcache_listener_t::handle,
-                                     this, auto_drainer_t::lock_t(&drainer), 1, _1))
-      //Notice we are hard coding n_slices to be 1, this is a bit of a hack for
-      //clustering sake
-=======
-memcache_listener_t::memcache_listener_t(int port, get_store_t *_get_store, set_store_interface_t *_set_store) :
-    get_store(_get_store), set_store(_set_store),
-    next_thread(0),
-    tcp_listener(port, boost::bind(&memcache_listener_t::handle,
-                                   this, auto_drainer_t::lock_t(&drainer), _1))
->>>>>>> 020e393c
+                                     this, auto_drainer_t::lock_t(&drainer), _1))
 { }
 
 static void close_conn_if_open(tcp_conn_t *conn) {
@@ -142,9 +132,5 @@
 
     /* `serve_memcache()` will continuously serve memcache queries on the given conn
     until the connection is closed. */
-<<<<<<< HEAD
-    serve_memcache(conn.get(), &get_store, &ts_set_store, n_slices);
-=======
-    serve_memcache(conn.get(), get_store, set_store);
->>>>>>> 020e393c
+    serve_memcache(conn.get(), &get_store, &ts_set_store);
 }