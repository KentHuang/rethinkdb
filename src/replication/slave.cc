#include "slave.hpp"

#include <stdint.h>

#include "arch/linux/coroutines.hpp"
#include "logger.hpp"
#include "net_structs.hpp"
#include "server/key_value_store.hpp"

namespace replication {


// TODO unit test offsets


slave_t::slave_t(btree_key_value_store_t *internal_store, replication_config_t replication_config, failover_config_t failover_config)
    : failover_script_(failover_config.failover_script_path),
      timeout_(INITIAL_TIMEOUT),
      reconnection_timer_token_(NULL),
      failover_reset_control_(std::string("failover reset"), this),
      new_master_control_(std::string("new master"), this),
      internal_store_(internal_store),
      replication_config_(replication_config),
      failover_config_(failover_config),
      stream_(NULL),
      shutting_down_(false)
{
    coro_t::spawn(boost::bind(&run, this));
}

slave_t::~slave_t() {
    shutting_down_ = true;
    coro_t::move_to_thread(home_thread);
    kill_conn();

    /* cancel the timer */
    if (reconnection_timer_token_) {
        cancel_timer(reconnection_timer_token_);
    }
}

void slave_t::kill_conn() {
    {
        on_thread_t thread_switch(home_thread);

        debugf("Calling stream_->co_shutdown.\n");

        stream_->co_shutdown();

        debugf("stream_->co_shutdown has returned.\n");
        //    }

        //    {
        // TODO: why is this going to get_num_threads() - 2 instead of home_thread?  I don't get it.

        //        on_thread_t thread_switch(get_num_threads() - 2);

        delete stream_;
        stream_ = NULL;
    }
}

<<<<<<< HEAD
get_result_t slave_t::get_cas(const store_key_t &key) {
    if (respond_to_queries_) {
        return internal_store_->get_cas(key);
    } else {
        /* TODO: This is a hack. We can't give a valid result because the CAS we return will not be
        usable with the master. But currently there's no way to signal an error on gets. So we
        pretend the value was not found. Technically this is a lie, but screw it. */
        return get_result_t();
    }
}

set_result_t slave_t::sarc(const store_key_t &key, data_provider_t *data, mcflags_t flags, exptime_t exptime, add_policy_t add_policy, replace_policy_t replace_policy, cas_t old_cas) {
    if (respond_to_queries_) {
        return internal_store_->sarc(key, data, flags, exptime, add_policy, replace_policy, old_cas);
    } else {
=======
struct not_allowed_visitor_t : public boost::static_visitor<mutation_result_t> {
    mutation_result_t operator()(const get_cas_mutation_t &m) const {
        /* TODO: This is a hack. We can't give a valid result because the CAS we return will
        not be usable with the master. But currently there's no way to signal an error on
        gets. So we pretend the value was not found. Technically this is a lie, but screw
        it. */
        return get_result_t();
    }
    mutation_result_t operator()(const set_mutation_t &m) const {
>>>>>>> b487ecf7
        return sr_not_allowed;
    }
    mutation_result_t operator()(const incr_decr_mutation_t &m) const {
        return incr_decr_result_t(incr_decr_result_t::idr_not_allowed);
    }
    mutation_result_t operator()(const append_prepend_mutation_t &m) const {
        return apr_not_allowed;
    }
    mutation_result_t operator()(const delete_mutation_t &m) const {
        return dr_not_allowed;
    }
};

<<<<<<< HEAD
incr_decr_result_t slave_t::incr_decr(incr_decr_kind_t kind, const store_key_t &key, uint64_t amount) {
    if (respond_to_queries_)
        return internal_store_->incr_decr(kind, key, amount);
    else
        return incr_decr_result_t::idr_not_allowed;
}

append_prepend_result_t slave_t::append_prepend(append_prepend_kind_t kind, const store_key_t &key, data_provider_t *data) {
    if (respond_to_queries_)
        return internal_store_->append_prepend(kind, key, data);
    else
        return apr_not_allowed;
}

delete_result_t slave_t::delete_key(const store_key_t &key) {
    if (respond_to_queries_)
        return internal_store_->delete_key(key);
    else
        return dr_not_allowed;
=======
mutation_result_t slave_t::change(const mutation_t &m) {

    if (respond_to_queries) {
        return internal_store->change(m);

    } else {
        /* Construct a "failure" response of the right sort */
        return boost::apply_visitor(not_allowed_visitor_t(), m.mutation);
    }
>>>>>>> b487ecf7
}

std::string slave_t::failover_reset() {
    // TODO don't say get_num_threads() - 2, what does this mean?
    on_thread_t thread_switch(get_num_threads() - 2);
    give_up_.reset();
    timeout_ = INITIAL_TIMEOUT;

    if (reconnection_timer_token_) {
        cancel_timer(reconnection_timer_token_);
        reconnection_timer_token_ = NULL;
    }

    if (stream_) kill_conn(); //this will cause a notify
    else coro_->notify();

    return std::string("Resetting failover\n");
}

 /* message_callback_t interface */
void slave_t::hello(net_hello_t message) {
    debugf("hello message received.\n");
}
void slave_t::send(buffed_data_t<net_backfill_t>& message) {
    rassert(false, "backfill message?  what?\n");
}
void slave_t::send(buffed_data_t<net_announce_t>& message) {
    debugf("announce message received.\n");
}
void slave_t::send(buffed_data_t<net_get_cas_t>& msg) {
    store_key_t key(msg->key_size, msg->key);

    // TODO this returns a get_result_t (with cross-thread messaging),
    // and we don't really care for that.
    internal_store_->get_cas(key, castime_t(msg->proposed_cas, msg->timestamp));
    debugf("get_cas message received and applied.\n");
}
void slave_t::send(stream_pair<net_sarc_t>& msg) {
    store_key_t key(msg->key_size, msg->keyvalue);

    internal_store_->sarc(key, msg.stream, msg->flags, msg->exptime, castime_t(msg->proposed_cas, msg->timestamp), add_policy_t(msg->add_policy), replace_policy_t(msg->replace_policy), msg->old_cas);
    debugf("sarc message received and applied.\n");
}
void slave_t::send(buffed_data_t<net_incr_t>& msg) {
    store_key_t key(msg->key_size, msg->key);

    internal_store_->incr_decr(incr_decr_INCR, key, msg->amount, castime_t(msg->proposed_cas, msg->timestamp));
    debugf("incr message received.\n");
}
void slave_t::send(buffed_data_t<net_decr_t>& msg) {
    store_key_t key(msg->key_size, msg->key);

    internal_store_->incr_decr(incr_decr_DECR, key, msg->amount, castime_t(msg->proposed_cas, msg->timestamp));
    debugf("decr message received and applied.\n");
}
void slave_t::send(stream_pair<net_append_t>& msg) {
    store_key_t key(msg->key_size, msg->keyvalue);

    internal_store_->append_prepend(append_prepend_APPEND, key, msg.stream, castime_t(msg->proposed_cas, msg->timestamp));
    debugf("append message received and applied.\n");
}
void slave_t::send(stream_pair<net_prepend_t>& msg) {
    store_key_t key(msg->key_size, msg->keyvalue);

    internal_store_->append_prepend(append_prepend_PREPEND, key, msg.stream, castime_t(msg->proposed_cas, msg->timestamp));
    debugf("prepend message received and applied.\n");
}
void slave_t::send(buffed_data_t<net_delete_t>& msg) {
    store_key_t key(msg->key_size, msg->key);

    internal_store_->delete_key(key, msg->timestamp);
    debugf("delete message received.\n");
}
void slave_t::send(buffed_data_t<net_nop_t>& message) {
    debugf("nop message received.\n");
    net_ack_t ackreply;
    ackreply.timestamp = message->timestamp;
    stream_->send(ackreply);
    debugf("sent ack reply\n");
}
void slave_t::send(buffed_data_t<net_ack_t>& message) {
    rassert("ack message received.. as slave?\n");
}
void slave_t::send(buffed_data_t<net_shutting_down_t>& message) {
    debugf("shutting_down message received.\n");
}
void slave_t::send(buffed_data_t<net_goodbye_t>& message) {
    debugf("goodbye message received.\n");
}
void slave_t::conn_closed() {
    debugf("conn_closed.\n");
    coro_->notify();
}

/* failover driving functions */
void slave_t::reconnect_timer_callback(void *ctx) {
    slave_t *self = static_cast<slave_t *>(ctx);
    self->coro_->notify();
}

/* give_up_t interface: the give_up_t struct keeps track of the last N times
 * the server failed. If it's failing to frequently then it will tell us to
 * give up on the server and stop trying to reconnect */
void slave_t::give_up_t::on_reconnect() {
    successful_reconnects.push(ticks_to_secs(get_ticks()));
    limit_to(MAX_RECONNECTS_PER_N_SECONDS);
}

bool slave_t::give_up_t::give_up() {
    limit_to(MAX_RECONNECTS_PER_N_SECONDS);

    return (successful_reconnects.size() == MAX_RECONNECTS_PER_N_SECONDS && (successful_reconnects.back() - ticks_to_secs(get_ticks())) < N_SECONDS);
}

void slave_t::give_up_t::reset() {
    limit_to(0);
}

void slave_t::give_up_t::limit_to(unsigned int limit) {
    while (successful_reconnects.size() > limit)
        successful_reconnects.pop();
}

/* failover callback */
void slave_t::on_failure() {
    respond_to_queries_ = true;
}

void slave_t::on_resume() {
    respond_to_queries_ = false;
}

void run(slave_t *slave) {
    slave->coro_ = coro_t::self();
    slave->failover.add_callback(slave);
    slave->respond_to_queries_ = false;
    bool first_connect = true;
    while (!slave->shutting_down_) {
        try {
            delete slave->stream_;
            slave->stream_ = NULL;

            logINF("Attempting to connect as slave to: %s:%d\n", slave->replication_config_.hostname, slave->replication_config_.port);
            {
                boost::scoped_ptr<tcp_conn_t> conn(new tcp_conn_t(slave->replication_config_.hostname, slave->replication_config_.port));
                slave->stream_ = new repli_stream_t(conn, slave);
            }
            slave->timeout_ = INITIAL_TIMEOUT;
            slave->give_up_.on_reconnect();

            if (!first_connect) {
                slave->failover.on_resume();
            }
            first_connect = false;
            logINF("Connected as slave to: %s:%d\n", slave->replication_config_.hostname, slave->replication_config_.port);


            // wait for things to fail
            coro_t::wait();

            slave->failover.on_failure();

            if (slave->shutting_down_) {
                break;
            }

        } catch (tcp_conn_t::connect_failed_exc_t& e) {
            //Presumably if the master doesn't even accept an initial
            //connection then this is a user error rather than some sort of
            //failure
            if (first_connect) {
                crash("Master at %s:%d is not responding :(. Perhaps you haven't brought it up yet. But what do I know, I'm just a database.\n", slave->replication_config_.hostname, slave->replication_config_.port);
            }
        }

        /* The connection has failed. Let's see what we should do */
        if (!slave->give_up_.give_up()) {
            slave->reconnection_timer_token_ = fire_timer_once(slave->timeout_, &slave_t::reconnect_timer_callback, slave);

            slave->timeout_ = std::min(slave->timeout_ * TIMEOUT_GROWTH_FACTOR, (long)TIMEOUT_CAP);

            coro_t::wait(); //waiting on a timer
            slave->reconnection_timer_token_ = NULL;
        } else {
            logINF("Master at %s:%d has failed %d times in the last %d seconds, "
                   "going rogue. To resume slave behavior send the command "
                   "\"rethinkdb failover reset\" (over telnet).\n",
                   slave->replication_config_.hostname, slave->replication_config_.port,
                   MAX_RECONNECTS_PER_N_SECONDS, N_SECONDS);
            coro_t::wait(); //the only thing that can save us now is a reset
        }
    }
}

std::string slave_t::new_master(int argc, char **argv) {
    guarantee(argc == 3); // TODO: Handle argc = 0.
    string host = string(argv[1]);
    if (host.length() >  MAX_HOSTNAME_LEN - 1)
        return std::string("That hostname is too long; use a shorter one.\n");

    /* redo the replication_config info */
    strcpy(replication_config_.hostname, host.c_str());
    replication_config_.port = atoi(argv[2]); //TODO this is ugly

    failover_reset();

    return std::string("New master set\n");
}

std::string slave_t::failover_reset_control_t::call(int argc, char **argv) {
    return slave->failover_reset();
}

std::string slave_t::new_master_control_t::call(int argc, char **argv) {
    return slave->new_master(argc, argv);
}

}  // namespace replication<|MERGE_RESOLUTION|>--- conflicted
+++ resolved
@@ -60,23 +60,6 @@
     }
 }
 
-<<<<<<< HEAD
-get_result_t slave_t::get_cas(const store_key_t &key) {
-    if (respond_to_queries_) {
-        return internal_store_->get_cas(key);
-    } else {
-        /* TODO: This is a hack. We can't give a valid result because the CAS we return will not be
-        usable with the master. But currently there's no way to signal an error on gets. So we
-        pretend the value was not found. Technically this is a lie, but screw it. */
-        return get_result_t();
-    }
-}
-
-set_result_t slave_t::sarc(const store_key_t &key, data_provider_t *data, mcflags_t flags, exptime_t exptime, add_policy_t add_policy, replace_policy_t replace_policy, cas_t old_cas) {
-    if (respond_to_queries_) {
-        return internal_store_->sarc(key, data, flags, exptime, add_policy, replace_policy, old_cas);
-    } else {
-=======
 struct not_allowed_visitor_t : public boost::static_visitor<mutation_result_t> {
     mutation_result_t operator()(const get_cas_mutation_t &m) const {
         /* TODO: This is a hack. We can't give a valid result because the CAS we return will
@@ -86,7 +69,6 @@
         return get_result_t();
     }
     mutation_result_t operator()(const set_mutation_t &m) const {
->>>>>>> b487ecf7
         return sr_not_allowed;
     }
     mutation_result_t operator()(const incr_decr_mutation_t &m) const {
@@ -100,37 +82,14 @@
     }
 };
 
-<<<<<<< HEAD
-incr_decr_result_t slave_t::incr_decr(incr_decr_kind_t kind, const store_key_t &key, uint64_t amount) {
-    if (respond_to_queries_)
-        return internal_store_->incr_decr(kind, key, amount);
-    else
-        return incr_decr_result_t::idr_not_allowed;
-}
-
-append_prepend_result_t slave_t::append_prepend(append_prepend_kind_t kind, const store_key_t &key, data_provider_t *data) {
-    if (respond_to_queries_)
-        return internal_store_->append_prepend(kind, key, data);
-    else
-        return apr_not_allowed;
-}
-
-delete_result_t slave_t::delete_key(const store_key_t &key) {
-    if (respond_to_queries_)
-        return internal_store_->delete_key(key);
-    else
-        return dr_not_allowed;
-=======
 mutation_result_t slave_t::change(const mutation_t &m) {
 
     if (respond_to_queries) {
         return internal_store->change(m);
-
     } else {
         /* Construct a "failure" response of the right sort */
         return boost::apply_visitor(not_allowed_visitor_t(), m.mutation);
     }
->>>>>>> b487ecf7
 }
 
 std::string slave_t::failover_reset() {
