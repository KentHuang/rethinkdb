--- conflicted
+++ resolved
@@ -77,14 +77,12 @@
         other.ptr_ = tmp;
     }
 
-<<<<<<< HEAD
-    T &operator*() const { 
+    // SAMRSI: Get rid of this?
+    T &operator*() const {
         rassert(ptr_);
         return *ptr_;
     }
 
-=======
->>>>>>> f8e2ad76
     T *get() const {
         rassert(ptr_);
         return ptr_;
