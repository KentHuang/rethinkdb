#include "buffer_cache/mock.hpp"
#include "arch/arch.hpp"
#include "arch/random_delay.hpp"

/* Internal buf object */

struct internal_buf_t {
    mock_cache_t *cache;
    block_id_t block_id;
    repli_timestamp subtree_recency;
    void *data;
    rwi_lock_t lock;
    
    internal_buf_t(mock_cache_t *_cache, block_id_t _block_id, repli_timestamp _subtree_recency)
        : cache(_cache), block_id(_block_id), subtree_recency(_subtree_recency),
          data(cache->serializer->malloc()) {
        rassert(data);
        bzero(data, cache->block_size.value());
    }
    
    ~internal_buf_t() {
        cache->serializer->free(data);
    }
    
    void destroy() {
        rassert(!lock.locked());
        
        rassert(cache->bufs[block_id] == this);
        cache->bufs[block_id] = NULL;
        
        delete this;
    }
};

/* Buf */

block_id_t mock_buf_t::get_block_id() {
    return internal_buf->block_id;
}

const void *mock_buf_t::get_data_read() {
    return internal_buf->data;
}

void *mock_buf_t::get_data_major_write() {
    rassert(access == rwi_write);
    dirty = true;
    return internal_buf->data;
}

void mock_buf_t::apply_patch(buf_patch_t *patch) {
    rassert(access == rwi_write);

    patch->apply_to_buf((char*)internal_buf->data);
    dirty = true;

    delete patch;
}

patch_counter_t mock_buf_t::get_next_patch_counter() {
    return 0;
}

void mock_buf_t::set_data(void *dest, const void *src, const size_t n) {
    size_t offset = reinterpret_cast<const char *>(dest) - reinterpret_cast<const char *>(internal_buf->data);
    apply_patch(new memcpy_patch_t(internal_buf->block_id, get_next_patch_counter(), offset, reinterpret_cast<const char *>(src), n));
}

void mock_buf_t::move_data(void *dest, const void *src, const size_t n) {
    size_t dest_offset = reinterpret_cast<const char *>(dest) - reinterpret_cast<const char *>(internal_buf->data);
    size_t src_offset = reinterpret_cast<const char *>(src) - reinterpret_cast<const char *>(internal_buf->data);
    apply_patch(new memmove_patch_t(internal_buf->block_id, get_next_patch_counter(), dest_offset, src_offset, n));
}

void mock_buf_t::mark_deleted(UNUSED bool write_null) {
    // write_null is ignored for the mock cache.
    rassert(access == rwi_write);
    deleted = true;
}

void mock_buf_t::touch_recency(repli_timestamp timestamp) {
    rassert(access == rwi_write);
    internal_buf->subtree_recency = timestamp;
}

void mock_buf_t::release() {
    internal_buf->lock.unlock();
    if (deleted) internal_buf->destroy();
    delete this;
}

// TODO: Add notiont of recency_dirty
bool mock_buf_t::is_dirty() {
    return dirty;
}

bool mock_buf_t::is_deleted() {
    return deleted;
}

mock_buf_t::mock_buf_t(internal_buf_t *internal_buf, access_t access)
    : internal_buf(internal_buf), access(access), dirty(false), deleted(false) {
}

/* Transaction */

<<<<<<< HEAD
mock_buf_t *mock_transaction_t::acquire(block_id_t block_id, access_t mode, boost::function<void()> call_when_in_line, UNUSED bool should_load) {
    assert_thread();
=======
bool mock_transaction_t::commit(mock_transaction_commit_callback_t *callback) {
    switch (access) {
        case rwi_read_sync:
        case rwi_read:
            delete this;
            return true;
        case rwi_write: {
            coro_fifo_acq_t acq;
            acq.enter(&cache->write_operation_random_delay_fifo);
            if (maybe_random_delay(this, &mock_transaction_t::finish_committing, callback)) {
                acq.leave();
                finish_committing(NULL);
                return true;
            } else {
                return false;
            }
        } break;
        case rwi_read_outdated_ok:
        case rwi_intent:
        case rwi_upgrade:
        default:
            unreachable("Bad access");
    }
}

void mock_transaction_t::finish_committing(mock_transaction_commit_callback_t *cb) {
    if (cb) cb->on_txn_commit(this);
    delete this;
}
>>>>>>> 99774a19

    // should_load is ignored for the mock cache.
    if (mode == rwi_write) rassert(this->access == rwi_write);
    
    rassert(block_id < cache->bufs.get_size());
    internal_buf_t *internal_buf = cache->bufs[block_id];
    rassert(internal_buf);

<<<<<<< HEAD
    internal_buf->lock.co_lock(mode == rwi_read_outdated_ok ? rwi_read : mode, call_when_in_line);

    if (!(mode == rwi_read || mode == rwi_read_outdated_ok || mode == rwi_read_sync)) {
=======
    if (!(mode == rwi_read || mode == rwi_read_sync || mode == rwi_read_outdated_ok)) {
>>>>>>> 99774a19
        internal_buf->subtree_recency = recency_timestamp;
    }

    mock_buf_t *buf = new mock_buf_t(internal_buf, mode);
<<<<<<< HEAD

    nap(5);   // TODO: We should nap for a random time like `maybe_random_delay()` does

    return buf;
=======
    if (internal_buf->lock.lock(mode == rwi_read_outdated_ok ? rwi_read : mode, buf)) {
        coro_fifo_acq_t acq;
        if (is_write_mode(mode)) {
            acq.enter(&cache->write_operation_random_delay_fifo);
        }
        if (maybe_random_delay(callback, &mock_block_available_callback_t::on_block_available, buf)) {
            return buf;
        } else {
            return NULL;
        }
    } else {
        buf->cb = callback;
        return NULL;
    }
>>>>>>> 99774a19
}

mock_buf_t *mock_transaction_t::allocate() {
    assert_thread();
    rassert(this->access == rwi_write);
    
    block_id_t block_id = cache->bufs.get_size();
    cache->bufs.set_size(block_id + 1);
    internal_buf_t *internal_buf = new internal_buf_t(cache, block_id, recency_timestamp);
    cache->bufs[block_id] = internal_buf;
    bool locked __attribute__((unused)) = internal_buf->lock.lock(rwi_write, NULL);
    rassert(locked);
    
    mock_buf_t *buf = new mock_buf_t(internal_buf, rwi_write);
    return buf;
}

void mock_transaction_t::get_subtree_recencies(block_id_t *block_ids, size_t num_block_ids, repli_timestamp *recencies_out, get_subtree_recencies_callback_t *cb) {
    for (size_t i = 0; i < num_block_ids; ++i) {
        rassert(block_ids[i] < cache->bufs.get_size());
        internal_buf_t *internal_buf = cache->bufs[block_ids[i]];
        rassert(internal_buf);
        recencies_out[i] = internal_buf->subtree_recency;
    }
    cb->got_subtree_recencies();
}

<<<<<<< HEAD
mock_transaction_t::mock_transaction_t(mock_cache_t *_cache, access_t _access, UNUSED int expected_change_count, repli_timestamp _recency_timestamp, order_token_t _order_token)
    : cache(_cache), order_token(_order_token), access(_access), recency_timestamp(_recency_timestamp) {
=======
mock_transaction_t::mock_transaction_t(mock_cache_t *_cache, access_t _access, repli_timestamp _recency_timestamp)
    : cache(_cache), order_token(order_token_t::ignore), access(_access), recency_timestamp(_recency_timestamp) {
>>>>>>> 99774a19
    cache->transaction_counter.acquire();
    if (access == rwi_write) nap(5);   // TODO: Nap for a random amount of time.
}

mock_transaction_t::mock_transaction_t(mock_cache_t *_cache, access_t _access, order_token_t _order_token)
    : cache(_cache), order_token(_order_token), access(_access) {
    cache->transaction_counter.acquire();
}

mock_transaction_t::~mock_transaction_t() {
    on_thread_t thread_switcher(home_thread());
    if (access == rwi_write) nap(5);   // TODO: Nap for a random amount of time.
    cache->transaction_counter.release();
}

/* Cache */

// TODO: Why do we take a static_config if we don't use it?
// (I.i.r.c. we have a similar situation in the mirrored cache.)

void mock_cache_t::create( translator_serializer_t *serializer, UNUSED mirrored_cache_static_config_t *static_config) {
    on_thread_t switcher(serializer->home_thread());

    void *superblock = serializer->malloc();
    bzero(superblock, serializer->get_block_size().value());
    translator_serializer_t::write_t write = translator_serializer_t::write_t::make(
        SUPERBLOCK_ID, repli_timestamp::invalid, superblock, false, NULL);

    struct : public serializer_t::write_txn_callback_t, public cond_t {
        void on_serializer_write_txn() { pulse(); }
    } cb;
    if (!serializer->do_write(&write, 1, DEFAULT_DISK_ACCOUNT, &cb)) cb.wait();

    serializer->free(superblock);
}

// dynamic_config is unused because this is a mock cache and the
// configuration parameters don't apply.
mock_cache_t::mock_cache_t( translator_serializer_t *serializer, UNUSED mirrored_cache_config_t *dynamic_config)
    : serializer(serializer), block_size(serializer->get_block_size())
{
    on_thread_t switcher(serializer->home_thread());

    struct : public serializer_t::read_callback_t, public drain_semaphore_t {
        void on_serializer_read() { release(); }
    } read_cb;

    block_id_t end_block_id = serializer->max_block_id();
    bufs.set_size(end_block_id, NULL);
    for (block_id_t i = 0; i < end_block_id; i++) {
        if (serializer->block_in_use(i)) {
            internal_buf_t *internal_buf = new internal_buf_t(this, i, serializer->get_recency(i));
            bufs[i] = internal_buf;
            if (!serializer->do_read(i, internal_buf->data, DEFAULT_DISK_ACCOUNT, &read_cb)) read_cb.acquire();
        }
    }

    /* Block until all readers are done */
    read_cb.drain();
}

mock_cache_t::~mock_cache_t() {
    /* Wait for all transactions to complete */
    transaction_counter.drain();

    {
        on_thread_t thread_switcher(serializer->home_thread());

        std::vector<translator_serializer_t::write_t> writes;
        for (block_id_t i = 0; i < bufs.get_size(); i++) {
            writes.push_back(translator_serializer_t::write_t::make(
                i, bufs[i] ? bufs[i]->subtree_recency : repli_timestamp::invalid,
                bufs[i] ? bufs[i]->data : NULL,
                true, NULL));
        }

        struct : public serializer_t::write_txn_callback_t, public cond_t {
            void on_serializer_write_txn() { pulse(); }
        } cb;
        if (!serializer->do_write(writes.data(), writes.size(), DEFAULT_DISK_ACCOUNT, &cb)) cb.wait();
    }

    for (block_id_t i = 0; i < bufs.get_size(); i++) {
        if (bufs[i]) delete bufs[i];
    }
}

block_size_t mock_cache_t::get_block_size() {
    return block_size;
}

<<<<<<< HEAD
=======
struct delay_on_txn_begin_wrapper_t {
    mock_transaction_begin_callback_t *callback;
    coro_fifo_acq_t acq;
    void on_txn_begin_wrapper(mock_transaction_t *txn) {
        if (!coro_t::self()) {
            coro_t::spawn(boost::bind(&delay_on_txn_begin_wrapper_t::on_txn_begin_wrapper, this, txn));
            return;
        }
        acq.leave();
        callback->on_txn_begin(txn);
        delete this;
    }
};

mock_transaction_t *mock_cache_t::begin_transaction(access_t access, UNUSED int expected_change_count, repli_timestamp recency_timestamp, mock_transaction_begin_callback_t *callback) {
    mock_transaction_t *txn = new mock_transaction_t(this, access, recency_timestamp);
    
    switch (access) {
        case rwi_read_sync:
        case rwi_read:
            return txn;
        case rwi_write: {
            delay_on_txn_begin_wrapper_t *delay_on_txn_begin_wrapper = new delay_on_txn_begin_wrapper_t();
            delay_on_txn_begin_wrapper->acq.enter(&write_operation_random_delay_fifo);
            delay_on_txn_begin_wrapper->callback = callback;

            if (maybe_random_delay(delay_on_txn_begin_wrapper, &delay_on_txn_begin_wrapper_t::on_txn_begin_wrapper, txn)) {
                delete delay_on_txn_begin_wrapper;
                return txn;
            } else {
                return NULL;
            }
        } break;
        case rwi_read_outdated_ok:
        case rwi_intent:
        case rwi_upgrade:
        default:
            unreachable("Bad access.");
    }
}

>>>>>>> 99774a19
void mock_cache_t::offer_read_ahead_buf(UNUSED block_id_t block_id, void *buf, UNUSED repli_timestamp recency_timestamp) {
    serializer->free(buf);
}

bool mock_cache_t::contains_block(UNUSED block_id_t id) {
    return true;    // TODO (maybe) write a more sensible implementation
}<|MERGE_RESOLUTION|>--- conflicted
+++ resolved
@@ -104,40 +104,8 @@
 
 /* Transaction */
 
-<<<<<<< HEAD
 mock_buf_t *mock_transaction_t::acquire(block_id_t block_id, access_t mode, boost::function<void()> call_when_in_line, UNUSED bool should_load) {
     assert_thread();
-=======
-bool mock_transaction_t::commit(mock_transaction_commit_callback_t *callback) {
-    switch (access) {
-        case rwi_read_sync:
-        case rwi_read:
-            delete this;
-            return true;
-        case rwi_write: {
-            coro_fifo_acq_t acq;
-            acq.enter(&cache->write_operation_random_delay_fifo);
-            if (maybe_random_delay(this, &mock_transaction_t::finish_committing, callback)) {
-                acq.leave();
-                finish_committing(NULL);
-                return true;
-            } else {
-                return false;
-            }
-        } break;
-        case rwi_read_outdated_ok:
-        case rwi_intent:
-        case rwi_upgrade:
-        default:
-            unreachable("Bad access");
-    }
-}
-
-void mock_transaction_t::finish_committing(mock_transaction_commit_callback_t *cb) {
-    if (cb) cb->on_txn_commit(this);
-    delete this;
-}
->>>>>>> 99774a19
 
     // should_load is ignored for the mock cache.
     if (mode == rwi_write) rassert(this->access == rwi_write);
@@ -146,38 +114,17 @@
     internal_buf_t *internal_buf = cache->bufs[block_id];
     rassert(internal_buf);
 
-<<<<<<< HEAD
     internal_buf->lock.co_lock(mode == rwi_read_outdated_ok ? rwi_read : mode, call_when_in_line);
 
     if (!(mode == rwi_read || mode == rwi_read_outdated_ok || mode == rwi_read_sync)) {
-=======
-    if (!(mode == rwi_read || mode == rwi_read_sync || mode == rwi_read_outdated_ok)) {
->>>>>>> 99774a19
         internal_buf->subtree_recency = recency_timestamp;
     }
 
     mock_buf_t *buf = new mock_buf_t(internal_buf, mode);
-<<<<<<< HEAD
 
     nap(5);   // TODO: We should nap for a random time like `maybe_random_delay()` does
 
     return buf;
-=======
-    if (internal_buf->lock.lock(mode == rwi_read_outdated_ok ? rwi_read : mode, buf)) {
-        coro_fifo_acq_t acq;
-        if (is_write_mode(mode)) {
-            acq.enter(&cache->write_operation_random_delay_fifo);
-        }
-        if (maybe_random_delay(callback, &mock_block_available_callback_t::on_block_available, buf)) {
-            return buf;
-        } else {
-            return NULL;
-        }
-    } else {
-        buf->cb = callback;
-        return NULL;
-    }
->>>>>>> 99774a19
 }
 
 mock_buf_t *mock_transaction_t::allocate() {
@@ -205,19 +152,14 @@
     cb->got_subtree_recencies();
 }
 
-<<<<<<< HEAD
-mock_transaction_t::mock_transaction_t(mock_cache_t *_cache, access_t _access, UNUSED int expected_change_count, repli_timestamp _recency_timestamp, order_token_t _order_token)
-    : cache(_cache), order_token(_order_token), access(_access), recency_timestamp(_recency_timestamp) {
-=======
-mock_transaction_t::mock_transaction_t(mock_cache_t *_cache, access_t _access, repli_timestamp _recency_timestamp)
+mock_transaction_t::mock_transaction_t(mock_cache_t *_cache, access_t _access, UNUSED int expected_change_count, repli_timestamp _recency_timestamp)
     : cache(_cache), order_token(order_token_t::ignore), access(_access), recency_timestamp(_recency_timestamp) {
->>>>>>> 99774a19
     cache->transaction_counter.acquire();
     if (access == rwi_write) nap(5);   // TODO: Nap for a random amount of time.
 }
 
-mock_transaction_t::mock_transaction_t(mock_cache_t *_cache, access_t _access, order_token_t _order_token)
-    : cache(_cache), order_token(_order_token), access(_access) {
+mock_transaction_t::mock_transaction_t(mock_cache_t *_cache, access_t _access)
+    : cache(_cache), order_token(order_token_t::ignore), access(_access) {
     cache->transaction_counter.acquire();
 }
 
@@ -303,50 +245,6 @@
     return block_size;
 }
 
-<<<<<<< HEAD
-=======
-struct delay_on_txn_begin_wrapper_t {
-    mock_transaction_begin_callback_t *callback;
-    coro_fifo_acq_t acq;
-    void on_txn_begin_wrapper(mock_transaction_t *txn) {
-        if (!coro_t::self()) {
-            coro_t::spawn(boost::bind(&delay_on_txn_begin_wrapper_t::on_txn_begin_wrapper, this, txn));
-            return;
-        }
-        acq.leave();
-        callback->on_txn_begin(txn);
-        delete this;
-    }
-};
-
-mock_transaction_t *mock_cache_t::begin_transaction(access_t access, UNUSED int expected_change_count, repli_timestamp recency_timestamp, mock_transaction_begin_callback_t *callback) {
-    mock_transaction_t *txn = new mock_transaction_t(this, access, recency_timestamp);
-    
-    switch (access) {
-        case rwi_read_sync:
-        case rwi_read:
-            return txn;
-        case rwi_write: {
-            delay_on_txn_begin_wrapper_t *delay_on_txn_begin_wrapper = new delay_on_txn_begin_wrapper_t();
-            delay_on_txn_begin_wrapper->acq.enter(&write_operation_random_delay_fifo);
-            delay_on_txn_begin_wrapper->callback = callback;
-
-            if (maybe_random_delay(delay_on_txn_begin_wrapper, &delay_on_txn_begin_wrapper_t::on_txn_begin_wrapper, txn)) {
-                delete delay_on_txn_begin_wrapper;
-                return txn;
-            } else {
-                return NULL;
-            }
-        } break;
-        case rwi_read_outdated_ok:
-        case rwi_intent:
-        case rwi_upgrade:
-        default:
-            unreachable("Bad access.");
-    }
-}
-
->>>>>>> 99774a19
 void mock_cache_t::offer_read_ahead_buf(UNUSED block_id_t block_id, void *buf, UNUSED repli_timestamp recency_timestamp) {
     serializer->free(buf);
 }
