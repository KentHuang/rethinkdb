#ifndef __BUFFER_CACHE_BLOB_HPP__
#define __BUFFER_CACHE_BLOB_HPP__

#include <stdint.h>
#include <stddef.h>

#include "buffer_cache/buffer_cache.hpp"

/* An explanation of blobs.

   If we want to store values larger than 250 bytes, we must split
   them into large numbers of blocks.  Some kind of tree structure is
   used.  The blob_t type handles both kinds of values.  Here's how it's used.

const int mrl = 251;
std::string x = ...;

// value_in_leafnode does not point to a buffer that has 251 bytes you can use.
char *ref = get_blob_ref_from_something();

// Create a buffer of the maxreflen
char tmp[mrl];
memcpy(tmp, ref, blob::ref_size(bs, ref, mrl));
{
    blob_t b(tmp, mrl);
    int64_t old_size = b.valuesize();
    tmp.append_region(txn, x.size());

    {
        // group holds pointers to buffers.  acq maintains the buf_t
        // ownership itself.  You cannot use group outside the
        // lifetime of acq.
        blob_acq_t acq;
        buffer_group_t group;

        tmp.expose_region(txn, rwi_write, old_size, x.size(), &group, &acq);
        copy_string_to_buffer_group(&group, x);
    }
}

// The ref size changed because we modified the blob.
write_blob_ref_to_something(tmp, blob::ref_size(bs, ref, mrl));

 */



typedef uint32_t block_id_t;

class buffer_group_t;

// Represents an acquisition of buffers owned by the blob.
class blob_acq_t {
public:
    blob_acq_t() { }
    ~blob_acq_t() {
        for (int i = 0, e = bufs_.size(); i < e; ++i) {
            bufs_[i]->release();
        }
    }

    void add_buf(buf_t *buf) {
        bufs_.push_back(buf);
    }

private:
    std::vector<buf_t *> bufs_;

    // disable copying
    blob_acq_t(const blob_acq_t&);
    void operator=(const blob_acq_t&);
};


union temporary_acq_tree_node_t;

namespace blob {

struct traverse_helper_t;

// Returns the number of bytes actually used by the blob reference.
// Returns a value in the range [1, maxreflen].
size_t ref_size(block_size_t block_size, const char *ref, size_t maxreflen);

// Returns true if the size of the blob reference is less than or
// equal to data_length, only reading memory in the range [ref, ref +
// data_length).
bool ref_fits(block_size_t block_size, int data_length, const char *ref, size_t maxreflen);

// Returns what the maxreflen would be, given the desired number of
// block ids in the blob ref.
int maxreflen_from_blockid_count(int count);

// The step size of a blob.
int64_t stepsize(block_size_t block_size, int levels);

// The internal node block ids of an internal node.
const block_id_t *internal_node_block_ids(const void *buf);

// Returns offset and size, clamped to and relative to the index'th subtree.
void shrink(block_size_t block_size, int levels, int64_t offset, int64_t size, int index, int64_t *suboffset_out, int64_t *subsize_out);

// The maxreflen value appropriate for use with memcached btrees.  It's 251.  This should be renamed.
extern size_t btree_maxreflen;

// The size of a blob, equivalent to blob_t(ref, maxreflen).valuesize().
int64_t value_size(const char *ref, size_t maxreflen);

struct ref_info_t {
    // The ref_size of a ref.
    size_t refsize;
    // the number of levels in the underlying tree of buffers.
    int levels;
};
ref_info_t ref_info(block_size_t block_size, const char *ref, size_t maxreflen);

// Returns the internal block ids of a non-inlined blob ref.
const block_id_t *block_ids(const char *ref, size_t maxreflen);

// Returns the char bytes of a leaf node.
const char *leaf_node_data(const void *buf);

// Returns the internal offset of the ref value, which is especially useful when it's not inlined.
size_t ref_value_offset(const char *ref, size_t maxreflen);
extern block_magic_t internal_node_magic;
extern block_magic_t leaf_node_magic;
}  // namespace blob

class blob_t {
public:
    // maxreflen must be less than the block size minus 4 bytes.
    blob_t(char *ref, size_t maxreflen);

    // Returns ref_size(block_size, ref, maxreflen), the number of
    // bytes actually used in the blob ref.  A value in the internal
    // [1, maxreflen_].
    size_t refsize(block_size_t block_size) const;

    // Returns the actual size of the value, some number >= 0 and less
    // than one gazillion.
    int64_t valuesize() const;

    // Acquires internal buffers and copies pointers to internal
    // buffers to the buffer_group_t, initializing acq_group_out so
    // that it holds the acquisition of such buffers.  acq_group_out
    // must not be destroyed until the buffers are finished being
    // used.
    void expose_region(transaction_t *txn, access_t mode, int64_t offset, int64_t size, buffer_group_t *buffer_group_out, blob_acq_t *acq_group_out);
<<<<<<< HEAD
    void expose_all(transaction_t *txn, access_t mode, buffer_group_t *buffer_group_out, blob_acq_t *acq_group_out);
=======

    // Appends size bytes of garbage data to the blob.
>>>>>>> df7fee00
    void append_region(transaction_t *txn, int64_t size);

    // Prepends size bytes of garbage data to the blob.
    void prepend_region(transaction_t *txn, int64_t size);

    // Removes size bytes of data from the end of the blob.  size must
    // be <= valuesize().
    void unappend_region(transaction_t *txn, int64_t size);

    // Removes size bytes of data from the beginning of the blob.
    // size must be <= valuesize().
    void unprepend_region(transaction_t *txn, int64_t size);

<<<<<<< HEAD
=======
    // Empties the blob, making its valuesize() be zero.  Equivalent
    // to unappend_region(txn, valuesize()) or unprepend_region(txn,
    // valuesize()).  In particular, you can be sure that the blob
    // holds no internal blocks, once it has been cleared.
>>>>>>> df7fee00
    void clear(transaction_t *txn);

private:
    bool traverse_to_dimensions(transaction_t *txn, int levels, int64_t old_offset, int64_t old_size, int64_t new_offset, int64_t new_size, blob::traverse_helper_t *helper);
    bool allocate_to_dimensions(transaction_t *txn, int levels, int64_t new_offset, int64_t new_size);
    bool shift_at_least(transaction_t *txn, int levels, int64_t min_shift);
    void consider_big_shift(transaction_t *txn, int levels, int64_t *min_shift);
    void consider_small_shift(transaction_t *txn, int levels, int64_t *min_shift);
    void deallocate_to_dimensions(transaction_t *txn, int levels, int64_t new_offset, int64_t new_size);
    int add_level(transaction_t *txn, int levels);
    bool remove_level(transaction_t *txn, int *levels_ref);

    char *ref_;
    size_t maxreflen_;

    // disable copying
    blob_t(const blob_t&);
    void operator=(const blob_t&);
};




#endif  // __BUFFER_CACHE_BLOB_HPP__<|MERGE_RESOLUTION|>--- conflicted
+++ resolved
@@ -146,12 +146,10 @@
     // must not be destroyed until the buffers are finished being
     // used.
     void expose_region(transaction_t *txn, access_t mode, int64_t offset, int64_t size, buffer_group_t *buffer_group_out, blob_acq_t *acq_group_out);
-<<<<<<< HEAD
     void expose_all(transaction_t *txn, access_t mode, buffer_group_t *buffer_group_out, blob_acq_t *acq_group_out);
-=======
+
 
     // Appends size bytes of garbage data to the blob.
->>>>>>> df7fee00
     void append_region(transaction_t *txn, int64_t size);
 
     // Prepends size bytes of garbage data to the blob.
@@ -165,13 +163,10 @@
     // size must be <= valuesize().
     void unprepend_region(transaction_t *txn, int64_t size);
 
-<<<<<<< HEAD
-=======
     // Empties the blob, making its valuesize() be zero.  Equivalent
     // to unappend_region(txn, valuesize()) or unprepend_region(txn,
     // valuesize()).  In particular, you can be sure that the blob
     // holds no internal blocks, once it has been cleared.
->>>>>>> df7fee00
     void clear(transaction_t *txn);
 
 private:
