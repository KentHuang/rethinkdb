--- conflicted
+++ resolved
@@ -933,11 +933,6 @@
                         d.block_id,
                         change.version.debug_value());
                 if (jt->second.version < change.version) {
-<<<<<<< HEAD
-                    //rassert(change.page == NULL ||
-                    //        change.tstamp == superceding_recency(jt->second.tstamp, change.tstamp));
-=======
->>>>>>> e90850b0
                     jt->second = change;
                 }
             }
