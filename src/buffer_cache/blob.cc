--- conflicted
+++ resolved
@@ -482,11 +482,7 @@
 }
 
 void blob_t::clear(transaction_t *txn) {
-<<<<<<< HEAD
-        unappend_region(txn, valuesize());
-=======
     unappend_region(txn, valuesize());
->>>>>>> df7fee00
 }
 
 namespace blob {
