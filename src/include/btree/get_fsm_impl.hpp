
#ifndef __BTREE_GET_FSM_IMPL_HPP__
#define __BTREE_GET_FSM_IMPL_HPP__

#include "utils.hpp"
#include "cpu_context.hpp"

//TODO: remove
#include "btree/internal_node.hpp"
#include "btree/leaf_node.hpp"

template <class config_t>
void btree_get_fsm<config_t>::init_lookup(btree_key *_key) {
    memcpy(key, _key, sizeof(btree_key) + _key->size);
    state = acquire_superblock;
}

template <class config_t>
typename btree_get_fsm<config_t>::transition_result_t btree_get_fsm<config_t>::do_acquire_superblock(event_t *event) {
    assert(state == acquire_superblock);

    if(event == NULL) {
        // First entry into the FSM. First, grab the transaction.
        transaction = cache->begin_transaction(rwi_read, NULL);
        assert(transaction); // Read-only transaction always begin immediately.

        // Now try to grab the superblock.
        block_id_t superblock_id = cache->get_superblock_id();
        last_buf = transaction->acquire(superblock_id, rwi_read, this);
    } else {
        // We already tried to grab the superblock, and we're getting
        // a cache notification about it.
        assert(event->buf);
        last_buf = (buf_t *)event->buf;
    }
    
    if(last_buf) {
        // Got the superblock buffer (either right away or through
        // cache notification). Grab the root id, and move on to
        // acquiring the root.
        node_id = btree_fsm_t::get_root_id(last_buf->ptr());
        state = acquire_root;
        return btree_fsm_t::transition_ok;
    } else {
        // Can't get the superblock buffer right away. Let's wait for
        // the cache notification.
        return btree_fsm_t::transition_incomplete;
    }
}

template <class config_t>
typename btree_get_fsm<config_t>::transition_result_t btree_get_fsm<config_t>::do_acquire_root(event_t *event) {
    assert(state == acquire_root);
    
    // Make sure root exists
    if(cache_t::is_block_id_null(node_id)) {
        last_buf->release();
        last_buf = NULL;
        op_result = btree_not_found;
        state = lookup_complete;
        return btree_fsm_t::transition_ok;
    }

    if(event == NULL) {
        // Acquire the actual root node
        buf = transaction->acquire(node_id, rwi_read, this);
    } else {
        // We already tried to grab the root, and we're getting a
        // cache notification about it.
        assert(event->buf);
        buf = (buf_t*)event->buf;
    }
    
    if(buf == NULL) {
        // Can't grab the root right away. Wait for a cache event.
        return btree_fsm_t::transition_incomplete;
    } else {
        // Got the root, move on to grabbing the node
        state = acquire_node;
        return btree_fsm_t::transition_ok;
    }
}

template <class config_t>
typename btree_get_fsm<config_t>::transition_result_t btree_get_fsm<config_t>::do_acquire_node(event_t *event) {
    assert(state == acquire_node);
    // Either we already have the node (then event should be NULL), or
    // we don't have the node (in which case we asked for it before,
    // and it should be getting to us via an event)
    assert((buf && !event) || (!buf && event));

    if(!buf) {
        // We asked for a node before and couldn't get it right
        // away. It must be in the event.
        assert(event && event->buf);
        buf = (buf_t*)event->buf;
    }
    assert(buf);

    // Release the previous buffer
    last_buf->release();
    last_buf = NULL;
    
    node_t *node = (node_t *)buf->ptr();
<<<<<<< HEAD
    if(node->is_internal()) {
        block_id_t next_node_id = ((internal_node_t*)node)->lookup(key);
        assert(!cache_t::is_block_id_null(next_node_id));
        assert(next_node_id != cache->get_superblock_id());
=======
    if(node_handler::is_internal(node)) {
        block_id_t next_node_id = internal_node_handler::lookup((internal_node_t*)node, key);
>>>>>>> e8eaa8a7
        last_buf = buf;
        node_id = next_node_id;
        buf = transaction->acquire(node_id, rwi_read, this);
        if(buf) {
            return btree_fsm_t::transition_ok;
        } else {
            return btree_fsm_t::transition_incomplete;
        }
    } else {
        int result = leaf_node_handler::lookup((leaf_node_t*)node, key, &value);
        buf->release();
        state = lookup_complete;
        op_result = result == 1 ? btree_found : btree_not_found;
        return btree_fsm_t::transition_ok;
    }
}

template <class config_t>
typename btree_get_fsm<config_t>::transition_result_t btree_get_fsm<config_t>::do_transition(event_t *event) {
    transition_result_t res = btree_fsm_t::transition_ok;

    // Make sure we've got either an empty or a cache event
    check("btree_fsm::do_transition - invalid event",
          !(!event || event->event_type == et_cache));

    // Update the cache with the event
    if(event) {
        check("btree_get_fsm::do_transition - invalid event", event->op != eo_read);
        check("Could not complete AIO operation",
              event->result == 0 ||
              event->result == -1);
    }
    
    // First, acquire the superblock (to get root node ID)
    if(res == btree_fsm_t::transition_ok && state == acquire_superblock) {
        res = do_acquire_superblock(event);
        event = NULL;
    }
        
    // Then, acquire the root block
    if(res == btree_fsm_t::transition_ok && state == acquire_root) {
        res = do_acquire_root(event);
        event = NULL;
    }
        
    // Then, acquire the nodes, until we hit the leaf
    while(res == btree_fsm_t::transition_ok && state == acquire_node) {
        res = do_acquire_node(event);
        event = NULL;
    }

    // Finally, end our transaction.  This should always succeed immediately.
    if (res == btree_fsm_t::transition_ok && state == lookup_complete) {
        bool committed __attribute__((unused)) = transaction->commit(NULL);
        assert(committed); /* Read-only commits always finish immediately. */
        res = btree_fsm_t::transition_complete;
    }

    return res;
}

#endif // __BTREE_GET_FSM_IMPL_HPP__
<|MERGE_RESOLUTION|>--- conflicted
+++ resolved
@@ -102,15 +102,10 @@
     last_buf = NULL;
     
     node_t *node = (node_t *)buf->ptr();
-<<<<<<< HEAD
-    if(node->is_internal()) {
-        block_id_t next_node_id = ((internal_node_t*)node)->lookup(key);
-        assert(!cache_t::is_block_id_null(next_node_id));
-        assert(next_node_id != cache->get_superblock_id());
-=======
     if(node_handler::is_internal(node)) {
         block_id_t next_node_id = internal_node_handler::lookup((internal_node_t*)node, key);
->>>>>>> e8eaa8a7
+		assert(!cache_t::is_block_id_null(next_node_id));
+        assert(next_node_id != cache->get_superblock_id());
         last_buf = buf;
         node_id = next_node_id;
         buf = transaction->acquire(node_id, rwi_read, this);
