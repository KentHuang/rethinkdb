--- conflicted
+++ resolved
@@ -102,43 +102,32 @@
 batched_rget_stream_t::batched_rget_stream_t(
     const namespace_repo_t<rdb_protocol_t>::access_t &_ns_access,
     signal_t *_interruptor,
-    const ql::datum_t *left_bound,
-    const ql::datum_t *right_bound,
+    counted_t<const ql::datum_t> left_bound,
+    counted_t<const ql::datum_t> right_bound,
     const std::map<std::string, ql::wire_func_t> &_optargs,
     bool _use_outdated)
     : ns_access(_ns_access), interruptor(_interruptor),
       finished(false), started(false), optargs(_optargs), use_outdated(_use_outdated),
-      sindex_start_value(NULL), sindex_end_value(NULL),
       range(key_range_t::closed,
-            left_bound != NULL
+            left_bound.has()
               ? store_key_t(left_bound->print_primary())
               : store_key_t::min(),
             key_range_t::closed,
-            right_bound != NULL
+            right_bound.has()
               ? store_key_t(right_bound->print_primary())
               : store_key_t::max()),
       table_scan_backtrace()
 { }
 
-<<<<<<< HEAD
-batched_rget_stream_t::batched_rget_stream_t(const namespace_repo_t<rdb_protocol_t>::access_t &_ns_access,
-                                             signal_t *_interruptor, const std::string &_sindex_id,
-                                             const std::map<std::string, ql::wire_func_t> &_optargs,
-                                             bool _use_outdated,
-                                             counted_t<const ql::datum_t> _sindex_start_value,
-                                             counted_t<const ql::datum_t> _sindex_end_value)
-    : ns_access(_ns_access), interruptor(_interruptor),
-=======
 batched_rget_stream_t::batched_rget_stream_t(
     const namespace_repo_t<rdb_protocol_t>::access_t &_ns_access,
     signal_t *_interruptor, const std::string &_sindex_id,
     const std::map<std::string, ql::wire_func_t> &_optargs,
     bool _use_outdated,
-    const ql::datum_t *_sindex_start_value,
-    const ql::datum_t *_sindex_end_value)
+    counted_t<const ql::datum_t> _sindex_start_value,
+    counted_t<const ql::datum_t> _sindex_end_value)
     : ns_access(_ns_access),
       interruptor(_interruptor),
->>>>>>> b04d4124
       sindex_id(_sindex_id),
       finished(false),
       started(false),
