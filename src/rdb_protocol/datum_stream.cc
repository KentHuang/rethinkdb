// Copyright 2010-2013 RethinkDB, all rights reserved.
#include "rdb_protocol/datum_stream.hpp"

#include <map>

#include "clustering/administration/metadata.hpp"
#include "rdb_protocol/batching.hpp"
#include "rdb_protocol/env.hpp"
#include "rdb_protocol/func.hpp"
#include "rdb_protocol/term.hpp"
#include "rdb_protocol/val.hpp"

namespace ql {

const char *const empty_stream_msg =
    "Cannot reduce over an empty stream with no base.";

// RANGE/READGEN STUFF
reader_t::reader_t(
    const namespace_repo_t<rdb_protocol_t>::access_t &_ns_access,
    bool _use_outdated,
    scoped_ptr_t<readgen_t> &&_readgen)
    : ns_access(_ns_access),
      use_outdated(_use_outdated),
      started(false), finished(false),
      readgen(std::move(_readgen)),
      active_range(readgen->original_keyrange()) { }

void reader_t::add_transformation(transform_variant_t &&tv) {
    r_sanity_check(!started);
    transform.push_back(std::move(tv));
}

rget_read_response_t::result_t
reader_t::run_terminal(env_t *env, terminal_variant_t &&tv) {
    r_sanity_check(!started);
    started = finished = true;
    batcher_t batcher = batcher_t::user_batcher(TERMINAL, env);
    rget_read_response_t res
        = do_read(env, readgen->terminal_read(transform, std::move(tv), batcher));
    return std::move(res.result);
}

rget_read_response_t reader_t::do_read(env_t *env, const read_t &read) {
    read_response_t res;
    try {
        if (use_outdated) {
            ns_access.get_namespace_if()->read_outdated(read, &res, env->interruptor);
        } else {
            ns_access.get_namespace_if()->read(
                read, &res, order_token_t::ignore, env->interruptor);
        }
    } catch (const cannot_perform_query_exc_t &e) {
        rfail_datum(ql::base_exc_t::GENERIC, "cannot perform read: %s", e.what());
    }
    auto rget_res = boost::get<rget_read_response_t>(&res.response);
    r_sanity_check(rget_res != NULL);
    /* Re-throw an exception if we got one. */
    if (auto e = boost::get<ql::exc_t>(&rget_res->result)) {
        throw *e;
    } else if (auto e2 = boost::get<ql::datum_exc_t>(&rget_res->result)) {
        throw *e2;
    }
    return std::move(*rget_res);
}

std::vector<rget_item_t> reader_t::do_range_read(env_t *env, const read_t &read) {
    rget_read_response_t res = do_read(env, read);

    // It's called `do_range_read`.  If we have more than one type of range
    // read (which we might; rget_read_t should arguably be two types), this
    // will have to be a visitor.
    auto rr = boost::get<rget_read_t>(&read.read);
    r_sanity_check(rr);
    const key_range_t &rng = rr->sindex? rr->sindex->region.inner : rr->region.inner;

    // We need to do some adjustments to the last considered key so that we
    // update the range correctly in the case where we're reading a subportion
    // of the total range.
    store_key_t *key = &res.last_considered_key;
    if (*key == store_key_t::max() && rr->sorting == ASCENDING) {
        if (!rng.right.unbounded) {
            *key = rng.right.key;
            bool b = key->decrement();
            r_sanity_check(b);
        }
    } else if (*key == store_key_t::min() && rr->sorting == DESCENDING) {
        *key = rng.left;
    }

    finished = readgen->update_range(&active_range, res.last_considered_key);
    auto v = boost::get<std::vector<rget_item_t> >(&res.result);
    r_sanity_check(v);
    return std::move(*v);
}

bool reader_t::load_items(env_t *env, const batcher_t &batcher) {
    started = true;
    if (items_index >= items.size() && !finished) { // read some more
        items_index = 0;
        items = do_range_read(
            env, readgen->next_read(active_range, transform, batcher));
        // Everything below this point can handle `items` being empty (this is
        // good hygiene anyway).
        while (boost::optional<read_t> read
               = readgen->sindex_sort_read(active_range, items, transform, batcher)) {
            std::vector<rget_item_t> new_items = do_range_read(env, *read);
            if (new_items.size() == 0) {
                break;
            }

            rcheck_datum(
                (items.size() + new_items.size()) < array_size_limit(),
                base_exc_t::GENERIC,
                strprintf("Too many entries (> %zu) with the same "
                          "truncated key for index `%s`.  "
                          "Example value:\n%s\n"
                          "Truncated key:\n%s",
                          array_size_limit(),
                          readgen->sindex_name().c_str(),
                          (*items[items.size() - 1].sindex_key)->trunc_print().c_str(),
                          key_to_debug_str(items[items.size() - 1].key).c_str()));

            items.reserve(items.size() + new_items.size());
            std::move(new_items.begin(), new_items.end(), std::back_inserter(items));
        }
        readgen->sindex_sort(&items);
    }
    if (items_index >= items.size()) {
        finished = true;
    }
    return items_index < items.size();
}

std::vector<counted_t<const datum_t> >
reader_t::next_batch(env_t *env, const batcher_t &batcher) {
    started = true;
    if (!load_items(env, batcher)) {
        return std::vector<counted_t<const datum_t> >();
    }
    r_sanity_check(items_index < items.size());

    std::vector<counted_t<const datum_t> > toret;
    switch (batcher.get_batch_type()) {
    case NORMAL: // fallthru
    case TERMINAL: {
        toret.reserve(items.size() - items_index);
        for (; items_index < items.size(); ++items_index) {
            toret.push_back(std::move(items[items_index].data));
        }
    } break;
    case SINDEX_CONSTANT: {
        boost::optional<counted_t<const ql::datum_t> > sindex
            = std::move(items[items_index].sindex_key);
        store_key_t key = std::move(items[items_index].key);
        toret.push_back(std::move(items[items_index].data));
        items_index += 1;

        for (; items_index < items.size(); ++items_index) {
            if (sindex) {
                r_sanity_check(items[items_index].sindex_key);
                if (**items[items_index].sindex_key != **sindex) {
                    break; // batch is done
                }
            } else {
                r_sanity_check(!items[items_index].sindex_key);
                if (items[items_index].key != key) {
                    break;
                }
            }
            toret.push_back(std::move(items[items_index].data));
        }
    } break;
    default: unreachable();
    }

    if (items_index >= items.size()) { // free memory immediately
        items_index = 0;
        std::vector<rget_item_t> tmp;
        tmp.swap(items);
    }

    finished = (toret.size() == 0) ? true : finished;
    return toret;
}

bool reader_t::is_finished() const { return finished; }

readgen_t::readgen_t(
    const std::map<std::string, wire_func_t> &_global_optargs,
    const datum_range_t &_original_datum_range,
    sorting_t _sorting)
    : global_optargs(_global_optargs),
      original_datum_range(_original_datum_range),
      sorting(_sorting) { }

bool readgen_t::update_range(key_range_t *active_range,
                             const store_key_t &last_considered_key) const {
    if (sorting != DESCENDING) {
        active_range->left = last_considered_key;
    } else {
        active_range->right = key_range_t::right_bound_t(last_considered_key);
    }

    // TODO: mixing these non-const operations INTO THE CONDITIONAL is bad, and
    // confused me for a while when I tried moving some stuff around.
    if (sorting != DESCENDING) {
        if (!active_range->left.increment()
            || (!active_range->right.unbounded
                && (active_range->right.key < active_range->left))) {
            return true;
        }
    } else {
        r_sanity_check(!active_range->right.unbounded);
        if (!active_range->right.key.decrement()
            || active_range->right.key < active_range->left) {
            return true;
        }
    }
    return active_range->is_empty();
}

read_t readgen_t::next_read(
    const key_range_t &active_range,
    const transform_t &transform,
    const batcher_t &batcher) const {
    return read_t(next_read_impl(active_range, transform, batcher));
}

// TODO: this is how we did it before, but it sucks.
read_t readgen_t::terminal_read(
    const transform_t &transform,
    terminal_t &&_terminal,
    const batcher_t &batcher) const {
    rget_read_t read = next_read_impl(original_keyrange(), transform, batcher);
    read.terminal = std::move(_terminal);
    return read_t(read);
}

primary_readgen_t::primary_readgen_t(
    const std::map<std::string, wire_func_t> &global_optargs,
    datum_range_t range,
    sorting_t sorting)
    : readgen_t(global_optargs, range, sorting) { }
scoped_ptr_t<readgen_t> primary_readgen_t::make(
    env_t *env, datum_range_t range, sorting_t sorting) {
    return scoped_ptr_t<readgen_t>(
        new primary_readgen_t(env->global_optargs.get_all_optargs(), range, sorting));
}

rget_read_t primary_readgen_t::next_read_impl(
    const key_range_t &active_range,
    const transform_t &transform,
    const batcher_t &batcher) const {
    return rget_read_t(
        region_t(active_range),
        global_optargs,
        batcher,
        transform,
        boost::optional<terminal_t>(),
        boost::optional<sindex_rangespec_t>(),
        sorting);
}

// We never need to do an sindex sort when indexing by a primary key.
boost::optional<read_t> primary_readgen_t::sindex_sort_read(
    UNUSED const key_range_t &active_range,
    UNUSED const std::vector<rget_item_t> &items,
    UNUSED const transform_t &transform,
    UNUSED const batcher_t &batcher) const {
    return boost::optional<read_t>();
}
void primary_readgen_t::sindex_sort(UNUSED std::vector<rget_item_t> *vec) const {
    return;
}

key_range_t primary_readgen_t::original_keyrange() const {
    return original_datum_range.to_primary_keyrange();
}

std::string primary_readgen_t::sindex_name() const {
    return "";
}

sindex_readgen_t::sindex_readgen_t(
    const std::map<std::string, wire_func_t> &global_optargs,
    const std::string &_sindex,
    datum_range_t range,
    sorting_t sorting)
    : readgen_t(global_optargs, range, sorting), sindex(_sindex) { }

scoped_ptr_t<readgen_t> sindex_readgen_t::make(
    env_t *env, const std::string &sindex, datum_range_t range, sorting_t sorting) {
    return scoped_ptr_t<readgen_t>(
        new sindex_readgen_t(
            env->global_optargs.get_all_optargs(), sindex, range, sorting));
}

void sindex_readgen_t::sindex_sort(std::vector<rget_item_t> *vec) const {
    if (vec->size() == 0) {
        return;
    }
    class sorter_t {
    public:
        sorter_t(sorting_t _sorting) : sorting(_sorting) { }
        bool operator()(const rget_item_t &l, const rget_item_t &r) {
            r_sanity_check(l.sindex_key && r.sindex_key);
            return sorting == ASCENDING
                ? (**l.sindex_key < **r.sindex_key)
                : (**l.sindex_key > **r.sindex_key);
        }
    private:
        sorting_t sorting;
    };
    if (sorting != UNORDERED) {
        std::sort(vec->begin(), vec->end(), sorter_t(sorting));
    }
}

rget_read_t sindex_readgen_t::next_read_impl(
    const key_range_t &active_range,
    const transform_t &transform,
    const batcher_t &batcher) const {
    return rget_read_t(
        region_t::universe(),
        global_optargs,
        batcher,
        transform,
        boost::optional<terminal_t>(),
        sindex_rangespec_t(sindex, region_t(active_range), original_datum_range),
        sorting);
}

boost::optional<read_t> sindex_readgen_t::sindex_sort_read(
    const key_range_t &active_range,
    const std::vector<rget_item_t> &items,
    const transform_t &transform,
    const batcher_t &batcher) const {
    if (sorting != UNORDERED && items.size() > 0) {
        const store_key_t &key = items[items.size() - 1].key;
        if (datum_t::key_is_truncated(key)) {
            std::string skey = datum_t::extract_secondary(key_to_unescaped_str(key));
            key_range_t rng = active_range;
            if (sorting == ASCENDING) {
                // We construct a right bound that's larger than the maximum
                // possible row with this truncated sindex but smaller than the
                // minimum possible row with a larger sindex.
                rng.right = key_range_t::right_bound_t(
                    store_key_t(skey + std::string(MAX_KEY_SIZE - skey.size(), 0xFF)));
            } else {
                // We construct a left bound that's smaller than the minimum
                // possible row with this truncated sindex but larger than the
                // maximum possible row with a smaller sindex.
                rng.left = store_key_t(skey);
            }
            if (rng.right.unbounded || rng.left < rng.right.key) {
                return read_t(
                    rget_read_t(
                        region_t::universe(),
                        global_optargs,
                        batcher.with_new_batch_type(SINDEX_CONSTANT),
                        transform,
                        boost::optional<terminal_t>(),
                        sindex_rangespec_t(
                            sindex,
                            region_t(key_range_t(rng)),
                            original_datum_range),
                        sorting));
            }
        }
    }
    return boost::optional<read_t>();
}

key_range_t sindex_readgen_t::original_keyrange() const {
    return original_datum_range.to_sindex_keyrange();
}

std::string sindex_readgen_t::sindex_name() const {
    return sindex;
}

// DATUM_STREAM_T
counted_t<datum_stream_t> datum_stream_t::slice(size_t l, size_t r) {
    return make_counted<slice_datum_stream_t>(l, r, this->counted_from_this());
}
counted_t<datum_stream_t> datum_stream_t::zip() {
    return make_counted<zip_datum_stream_t>(this->counted_from_this());
}
counted_t<datum_stream_t> datum_stream_t::indexes_of(counted_t<func_t> f) {
    return make_counted<indexes_of_datum_stream_t>(f, counted_from_this());
}

datum_stream_t::datum_stream_t(const protob_t<const Backtrace> &bt_src)
    : pb_rcheckable_t(bt_src), batch_cache_index(0) {
}


std::vector<counted_t<const datum_t> >
datum_stream_t::next_batch(env_t *env, const batcher_t &batcher) {
    DEBUG_ONLY_CODE(env->do_eval_callback());
    env->throw_if_interruptor_pulsed();
    // Cannot mix `next` and `next_batch`.
    r_sanity_check(batch_cache_index == 0 && batch_cache.size() == 0);
    try {
        return next_batch_impl(env, batcher);
    } catch (const datum_exc_t &e) {
        rfail(e.get_type(), "%s", e.what());
        unreachable();
    }
}

counted_t<const datum_t> datum_stream_t::next(
    env_t *env, const batcher_t &batcher) {
    if (batch_cache_index >= batch_cache.size()) {
        r_sanity_check(batch_cache_index == 0);
        batch_cache = next_batch(env, batcher);
        if (batch_cache_index >= batch_cache.size()) {
            return counted_t<const datum_t>();
        }
    }
    r_sanity_check(batch_cache_index < batch_cache.size());
    counted_t<const datum_t> d = std::move(batch_cache[batch_cache_index++]);
    if (batch_cache_index >= batch_cache.size()) {
        // Free the vector as soon as we're done with it.  This also keeps the
        // assert in `next_batch` happy.
        batch_cache_index = 0;
        std::vector<counted_t<const datum_t> > tmp;
        tmp.swap(batch_cache);
    }
    return d;
}

counted_t<const datum_t> eager_datum_stream_t::count(env_t *env) {
    size_t acc = 0;
    batcher_t batcher = batcher_t::user_batcher(TERMINAL, env);
    while (counted_t<const datum_t> d = next(env, batcher)) {
        acc += 1;
    }
    return make_counted<datum_t>(static_cast<double>(acc));
}

counted_t<const datum_t> eager_datum_stream_t::reduce(env_t *env,
                                                      counted_t<val_t> base_val,
                                                      counted_t<func_t> f) {
    batcher_t batcher = batcher_t::user_batcher(TERMINAL, env);
    counted_t<const datum_t> base = base_val.has()
        ? base_val->as_datum()
        : next(env, batcher);
    rcheck(base.has(), base_exc_t::NON_EXISTENCE, empty_stream_msg);

    while (counted_t<const datum_t> rhs = next(env, batcher)) {
        base = f->call(env, base, rhs)->as_datum();
    }
    return base;
}

counted_t<const datum_t> eager_datum_stream_t::gmr(env_t *env,
                                                   counted_t<func_t> group,
                                                   counted_t<func_t> map,
                                                   counted_t<const datum_t> base,
                                                   counted_t<func_t> reduce) {
    wire_datum_map_t wd_map;
    batcher_t batcher = batcher_t::user_batcher(TERMINAL, env);
    while (counted_t<const datum_t> el = next(env, batcher)) {
        counted_t<const datum_t> el_group = group->call(env, el)->as_datum();
        counted_t<const datum_t> el_map = map->call(env, el)->as_datum();
        if (!wd_map.has(el_group)) {
            wd_map.set(el_group,
                       base.has()
                           ? reduce->call(env, base, el_map)->as_datum()
                           : el_map);
        } else {
            wd_map.set(el_group,
                       reduce->call(env, wd_map.get(el_group), el_map)->as_datum());
        }
    }
    return wd_map.to_arr();
}

counted_t<datum_stream_t> eager_datum_stream_t::filter(
    counted_t<func_t> f,
    counted_t<func_t> default_filter_val) {
    return make_counted<filter_datum_stream_t>(
        f, default_filter_val, this->counted_from_this());
}
counted_t<datum_stream_t> eager_datum_stream_t::map(counted_t<func_t> f) {
    return make_counted<map_datum_stream_t>(f, this->counted_from_this());
}
counted_t<datum_stream_t> eager_datum_stream_t::concatmap(counted_t<func_t> f) {
    return make_counted<concatmap_datum_stream_t>(f, this->counted_from_this());
}

counted_t<const datum_t> eager_datum_stream_t::as_array(env_t *env) {
    datum_ptr_t arr(datum_t::R_ARRAY);
<<<<<<< HEAD
    batcher_t batcher = batcher_t::user_batcher(TERMINAL, env);
    while (counted_t<const datum_t> d = next(env, batcher)) {
        arr.add(d);
=======
    {
        profile::sampler_t sampler("Evaluating as_array elements.", env->trace);
        while (counted_t<const datum_t> d = next(env)) {
            arr.add(d);
            sampler.new_sample();
        }
>>>>>>> 5cee7da4
    }
    return arr.to_counted();
}

// LAZY_DATUM_STREAM_T
lazy_datum_stream_t::lazy_datum_stream_t(
<<<<<<< HEAD
    namespace_repo_t<rdb_protocol_t>::access_t *ns_access,
    bool use_outdated,
    scoped_ptr_t<readgen_t> &&readgen,
=======
    env_t *env, bool use_outdated, rdb_namespace_access_t *ns_access,
    sorting_t sorting, const protob_t<const Backtrace> &bt_src)
    : datum_stream_t(bt_src),
      json_stream(new query_language::batched_rget_stream_t(
                      *ns_access,
                      counted_t<datum_t>(), false, counted_t<const datum_t>(), false,
                      env->global_optargs.get_all_optargs(), use_outdated, sorting, this))
{ }

lazy_datum_stream_t::lazy_datum_stream_t(
        env_t *env, bool use_outdated,
        rdb_namespace_access_t *ns_access,
        const std::string &sindex_id, sorting_t sorting,
        const protob_t<const Backtrace> &bt_src)
    : datum_stream_t(bt_src),
      json_stream(new query_language::batched_rget_stream_t(
                      *ns_access, sindex_id,
                      counted_t<datum_t>(), false, counted_t<datum_t>(), false,
                      env->global_optargs.get_all_optargs(), use_outdated,
                      sorting, this))
{ }

lazy_datum_stream_t::lazy_datum_stream_t(
    env_t *env, bool use_outdated, rdb_namespace_access_t *ns_access,
    counted_t<const datum_t> left_bound, bool left_bound_open,
    counted_t<const datum_t> right_bound, bool right_bound_open,
    sorting_t sorting, const protob_t<const Backtrace> &bt_src)
    : datum_stream_t(bt_src),
      json_stream(new query_language::batched_rget_stream_t(
                      *ns_access,
                      left_bound, left_bound_open, right_bound, right_bound_open,
                      env->global_optargs.get_all_optargs(), use_outdated, sorting,
                      this))
{ }

lazy_datum_stream_t::lazy_datum_stream_t(
    env_t *env, bool use_outdated, rdb_namespace_access_t *ns_access,
    counted_t<const datum_t> left_bound, bool left_bound_open,
    counted_t<const datum_t> right_bound, bool right_bound_open,
    const std::string &sindex_id, sorting_t sorting,
>>>>>>> 5cee7da4
    const protob_t<const Backtrace> &bt_src)
    : datum_stream_t(bt_src),
      current_batch_offset(0),
      reader(*ns_access, use_outdated, std::move(readgen)) { }

counted_t<datum_stream_t> lazy_datum_stream_t::map(counted_t<func_t> f) {
    reader.add_transformation(map_wire_func_t(f));
    return counted_from_this();
}

counted_t<datum_stream_t> lazy_datum_stream_t::concatmap(counted_t<func_t> f) {
    reader.add_transformation(concatmap_wire_func_t(f));
    return counted_from_this();
}

counted_t<datum_stream_t> lazy_datum_stream_t::filter(
    counted_t<func_t> f, counted_t<func_t> default_filter_val) {
    reader.add_transformation(
        filter_transform_t(
            wire_func_t(f),
            default_filter_val.has()
                ? boost::make_optional(wire_func_t(default_filter_val))
                : boost::none));
    return counted_from_this();
}

counted_t<const datum_t> lazy_datum_stream_t::count(env_t *env) {
    rget_read_response_t::result_t res = reader.run_terminal(env, count_wire_func_t());
    return boost::get<counted_t<const datum_t> >(res);
}

counted_t<const datum_t> lazy_datum_stream_t::reduce(
    env_t *env, counted_t<val_t> base_val, counted_t<func_t> f) {
    rget_read_response_t::result_t res
        = reader.run_terminal(env, reduce_wire_func_t(f));

    if (counted_t<const datum_t> *d = boost::get<counted_t<const datum_t> >(&res)) {
        counted_t<const datum_t> datum = *d;
        if (base_val.has()) {
            return f->call(env, base_val->as_datum(), datum)->as_datum();
        } else {
            return datum;
        }
    } else {
        r_sanity_check(boost::get<rdb_protocol_t::rget_read_response_t::empty_t>(&res));
        if (base_val.has()) {
            return base_val->as_datum();
        } else {
            rfail(base_exc_t::NON_EXISTENCE, empty_stream_msg);
        }
    }
}

counted_t<const datum_t> lazy_datum_stream_t::gmr(
    env_t *env, counted_t<func_t> g, counted_t<func_t> m,
    counted_t<const datum_t> base, counted_t<func_t> r) {
    rget_read_response_t::result_t res =
        reader.run_terminal(env, gmr_wire_func_t(g, m, r));
    wire_datum_map_t *dm = boost::get<wire_datum_map_t>(&res);
    r_sanity_check(dm);
    dm->compile();
    counted_t<const datum_t> dm_arr = dm->to_arr();
    if (!base.has()) {
        return dm_arr;
    } else {
        wire_datum_map_t map;

        for (size_t f = 0; f < dm_arr->size(); ++f) {
            counted_t<const datum_t> key = dm_arr->get(f)->get("group");
            counted_t<const datum_t> val = dm_arr->get(f)->get("reduction");
            r_sanity_check(!map.has(key));
            map.set(key, r->call(env, base, val)->as_datum());
        }
        return map.to_arr();
    }
}

std::vector<counted_t<const datum_t> >
lazy_datum_stream_t::next_batch_impl(env_t *env, const batcher_t &batcher) {
    // Should never mix `next` with `next_batch`.
    r_sanity_check(current_batch_offset == 0 && current_batch.size() == 0);
    return reader.next_batch(env, batcher);
}

bool lazy_datum_stream_t::is_exhausted() const {
    return reader.is_finished();
}

// ARRAY_DATUM_STREAM_T
array_datum_stream_t::array_datum_stream_t(counted_t<const datum_t> _arr,
                                           const protob_t<const Backtrace> &bt_source)
    : eager_datum_stream_t(bt_source), index(0), arr(_arr) { }

counted_t<const datum_t> array_datum_stream_t::next(
    UNUSED env_t *env, UNUSED const batcher_t &batcher) {
    return index < arr->size() ? arr->get(index++) : counted_t<const datum_t>();
}

bool array_datum_stream_t::is_exhausted() const {
    return index >= arr->size();
}

std::vector<counted_t<const datum_t> >
array_datum_stream_t::next_batch_impl(env_t *env, const batcher_t &batcher) {
    std::vector<counted_t<const datum_t> > v;
    batcher_t local_batcher = batcher;
    while (counted_t<const datum_t> d = next(env, batcher)) {
        local_batcher.note_el(d);
        v.push_back(std::move(d));
        if (local_batcher.should_send_batch()) {
            break;
        }
    }
    return v;
}

bool array_datum_stream_t::is_array() {
    return true;
}

// INDEXED_SORT_DATUM_STREAM_T
indexed_sort_datum_stream_t::indexed_sort_datum_stream_t(
    counted_t<datum_stream_t> stream,
    std::function<bool(env_t *,
                       const counted_t<const datum_t> &,
                       const counted_t<const datum_t> &)> _lt_cmp)
    : wrapper_datum_stream_t(stream), lt_cmp(_lt_cmp), index(0) { }

std::vector<counted_t<const datum_t> >
indexed_sort_datum_stream_t::next_batch_impl(env_t *env, const batcher_t &batcher) {
    std::vector<counted_t<const datum_t> > ret;
    batcher_t local_batcher = batcher;
    while (!batcher.should_send_batch()) {
        if (index >= data.size()) {
            if (ret.size() > 0 && batcher.get_batch_type() == SINDEX_CONSTANT) {
                // Never read more than one SINDEX_CONSTANT batch if we need to
                // return an SINDEX_CONSTANT batch.
                return ret;
            }
            index = 0;
            data = source->next_batch(env, batcher.with_new_batch_type(SINDEX_CONSTANT));
            if (index >= data.size()) {
                return ret;
            }
            std::sort(data.begin(), data.end(),
                      std::bind(lt_cmp, env,
                                std::placeholders::_1, std::placeholders::_2));
        }
        for (; index < data.size() && !local_batcher.should_send_batch(); ++index) {
            local_batcher.note_el(data[index]);
            ret.push_back(std::move(data[index]));
        }
    }
    return ret;
}

// MAP_DATUM_STREAM_T
map_datum_stream_t::map_datum_stream_t(counted_t<func_t> _f,
                                       counted_t<datum_stream_t> _source)
    : wrapper_datum_stream_t(_source), f(_f) {
    guarantee(f.has() && source.has());
}
std::vector<counted_t<const datum_t> >
map_datum_stream_t::next_batch_impl(env_t *env, const batcher_t &batcher) {
    std::vector<counted_t<const datum_t> > v = source->next_batch(env, batcher);
    for (auto it = v.begin(); it != v.end(); ++it) {
        *it = f->call(env, *it)->as_datum();
    }
    return v;
}

// INDEXES_OF_DATUM_STREAM_T
indexes_of_datum_stream_t::indexes_of_datum_stream_t(counted_t<func_t> _f,
                                                     counted_t<datum_stream_t> _source)
    : wrapper_datum_stream_t(_source), f(_f), index(0) {
    guarantee(f.has() && source.has());
}

std::vector<counted_t<const datum_t> >
indexes_of_datum_stream_t::next_batch_impl(env_t *env, const batcher_t &batcher) {
    std::vector<counted_t<const datum_t> > ret;
    while (ret.size() == 0) {
        std::vector<counted_t<const datum_t> > v = source->next_batch(env, batcher);
        if (v.size() == 0) {
            break;
        }
        for (auto it = v.begin(); it != v.end(); ++it, ++index) {
            if (f->filter_call(env, *it, counted_t<func_t>())) {
                ret.push_back(make_counted<datum_t>(static_cast<double>(index)));
            }
        }
    }
    return ret;
}

// FILTER_DATUM_STREAM_T
filter_datum_stream_t::filter_datum_stream_t(counted_t<func_t> _f,
                                             counted_t<func_t> _default_filter_val,
                                             counted_t<datum_stream_t> _source)
    : wrapper_datum_stream_t(_source), f(_f),
      default_filter_val(_default_filter_val) {
    guarantee(f.has() && source.has());
}

std::vector<counted_t<const datum_t> >
filter_datum_stream_t::next_batch_impl(env_t *env, const batcher_t &batcher) {
    std::vector<counted_t<const datum_t> > ret;
    while (ret.size() == 0) {
        std::vector<counted_t<const datum_t> > v = source->next_batch(env, batcher);
        if (v.size() == 0) {
            break;
        }
        for (auto it = v.begin(); it != v.end(); ++it) {
            if (f->filter_call(env, *it, default_filter_val)) {
                ret.push_back(std::move(*it));
            }
        }
    }
    return ret;
}

// CONCATMAP_DATUM_STREAM_T
concatmap_datum_stream_t::concatmap_datum_stream_t(counted_t<func_t> _f,
                                                   counted_t<datum_stream_t> _source)
    : wrapper_datum_stream_t(_source), f(_f) {
    guarantee(f.has() && source.has());
}

std::vector<counted_t<const datum_t> >
concatmap_datum_stream_t::next_batch_impl(env_t *env, const batcher_t &batcher) {
    for (;;) {
        if (!subsource.has()) {
            counted_t<const datum_t> arg = source->next(env, batcher);
            if (!arg.has()) {
                return std::vector<counted_t<const datum_t> >();
            }
            subsource = f->call(env, arg)->as_seq(env);
        }
        std::vector<counted_t<const datum_t> > v
            = subsource->next_batch(env, batcher);
        if (v.size() != 0) {
            return v;
        } else {
            subsource.reset();
        }
    }
}

// SLICE_DATUM_STREAM_T
slice_datum_stream_t::slice_datum_stream_t(size_t _left, size_t _right,
                                           counted_t<datum_stream_t> _src)
    : wrapper_datum_stream_t(_src), index(0),
      left(_left), right(_right) { }

std::vector<counted_t<const datum_t> >
slice_datum_stream_t::next_batch_impl(env_t *env, const batcher_t &batcher) {
    if (left >= right || index >= right) {
        return std::vector<counted_t<const datum_t> >();
    }

    while (index < left) {
        std::vector<counted_t<const datum_t> > v = source->next_batch(env, batcher);
        if (v.size() == 0) {
            return v;
        }
        index += v.size();
        if (index > right) {
            v.resize(v.size() - (index - right));
            index = right;
        }
        if (index > left) {
            std::vector<counted_t<const datum_t> > ret;
            ret.reserve(index - left);
            std::move(v.end() - (index - left), v.end(), std::back_inserter(ret));
            return ret;
        }
    }

    while (index < right) {
        std::vector<counted_t<const datum_t> > v = source->next_batch(env, batcher);
        if (v.size() == 0) {
            return v;
        }
        index += v.size();
        if (index > right) {
            v.resize(v.size() - (index - right));
        }
        return v;
    }

    return std::vector<counted_t<const datum_t> >();
}

// ZIP_DATUM_STREAM_T
zip_datum_stream_t::zip_datum_stream_t(counted_t<datum_stream_t> _src)
    : wrapper_datum_stream_t(_src) { }

std::vector<counted_t<const datum_t> >
zip_datum_stream_t::next_batch_impl(env_t *env, const batcher_t &batcher) {
    std::vector<counted_t<const datum_t> > v = source->next_batch(env, batcher);
    for (auto it = v.begin(); it != v.end(); ++it) {
        auto left = (*it)->get("left", NOTHROW);
        auto right = (*it)->get("right", NOTHROW);
        rcheck(left.has(), base_exc_t::GENERIC,
               "ZIP can only be called on the result of a join.");
        *it = right.has() ? left->merge(right) : left;
    }
    return v;
}

// UNION_DATUM_STREAM_T
counted_t<datum_stream_t> union_datum_stream_t::filter(
    counted_t<func_t> f,
    counted_t<func_t> default_filter_val) {
    for (auto it = streams.begin(); it != streams.end(); ++it) {
        *it = (*it)->filter(f, default_filter_val);
    }
    return counted_t<datum_stream_t>(this);
}
counted_t<datum_stream_t> union_datum_stream_t::map(counted_t<func_t> f) {
    for (auto it = streams.begin(); it != streams.end(); ++it) {
        *it = (*it)->map(f);
    }
    return counted_t<datum_stream_t>(this);
}
counted_t<datum_stream_t> union_datum_stream_t::concatmap(counted_t<func_t> f) {
    for (auto it = streams.begin(); it != streams.end(); ++it) {
        *it = (*it)->concatmap(f);
    }
    return counted_t<datum_stream_t>(this);
}
counted_t<const datum_t> union_datum_stream_t::count(env_t *env) {
    counted_t<const datum_t> acc(new datum_t(0.0));
    for (auto it = streams.begin(); it != streams.end(); ++it) {
        acc = make_counted<const datum_t>(acc->as_num() + (*it)->count(env)->as_num());
    }
    return acc;
}
counted_t<const datum_t> union_datum_stream_t::reduce(env_t *env,
                                                      counted_t<val_t> base_val,
                                                      counted_t<func_t> f) {
    counted_t<const datum_t> base =
        base_val.has() ? base_val->as_datum() : counted_t<const datum_t>();
    std::vector<counted_t<const datum_t> > vals;

    for (auto it = streams.begin(); it != streams.end(); ++it) {
        try {
            counted_t<const datum_t> d = (*it)->reduce(env, base_val, f);
            vals.push_back(d);
        } catch (const base_exc_t &e) {
            // TODO: This is a terrible hack that will go away when we get rid
            // of the optional base, because we will have a better way of
            // communicating this error case than throwing an error with a
            // particular message.
            if (std::string(e.what()) != empty_stream_msg) {
                throw;
            }
        }
    }
    if (vals.empty()) {
        rcheck(base.has(), base_exc_t::NON_EXISTENCE, empty_stream_msg);
        return base;
    } else {
        counted_t<const datum_t> d;
        auto start = vals.begin();
        d = base.has() ? base : *(start++);
        for (auto it = start; it != vals.end(); ++it) {
            d = f->call(env, d, *it)->as_datum();
        }
        return d;
    }
}

counted_t<const datum_t> union_datum_stream_t::gmr(
        env_t *env,
        counted_t<func_t> g, counted_t<func_t> m,
        counted_t<const datum_t> base, counted_t<func_t> r) {
    wire_datum_map_t dm;
    for (auto it = streams.begin(); it != streams.end(); ++it) {
        counted_t<const datum_t> d = (*it)->gmr(env, g, m, base, r);
        for (size_t i = 0; i < d->size(); ++i) {
            counted_t<const datum_t> el = d->get(i);
            counted_t<const datum_t> el_group = el->get("group");
            counted_t<const datum_t> el_reduction = el->get("reduction");
            if (!dm.has(el_group)) {
                dm.set(el_group, el_reduction);
            } else {
                dm.set(el_group,
                       r->call(env, dm.get(el_group), el_reduction)->as_datum());
            }
        }
    }
    return dm.to_arr();
}

bool union_datum_stream_t::is_array() {
    for (auto it = streams.begin(); it != streams.end(); ++it) {
        if (!(*it)->is_array()) {
            return false;
        }
    }
    return true;
}
counted_t<const datum_t> union_datum_stream_t::as_array(env_t *env) {
    if (!is_array()) {
        return counted_t<const datum_t>();
    }
    datum_ptr_t arr(datum_t::R_ARRAY);
<<<<<<< HEAD
    batcher_t batcher = batcher_t::user_batcher(TERMINAL, env);
    while (counted_t<const datum_t> d = next(env, batcher)) {
        arr.add(d);
=======
    {
        profile::sampler_t sampler("Evaluating as_array elements.", env->trace);
        while (counted_t<const datum_t> d = next(env)) {
            arr.add(d);
            sampler.new_sample();
        }
>>>>>>> 5cee7da4
    }
    return arr.to_counted();
}

bool union_datum_stream_t::is_exhausted() const {
    for (auto it = streams.begin(); it != streams.end(); ++it) {
        if (!(*it)->is_exhausted()) {
            return false;
        }
    }
    return true;
}

std::vector<counted_t<const datum_t> >
union_datum_stream_t::next_batch_impl(env_t *env, const batcher_t &batcher) {
    for (; streams_index < streams.size(); ++streams_index) {
        std::vector<counted_t<const datum_t> > batch
            = streams[streams_index]->next_batch(env, batcher);
        if (batch.size() != 0) {
            return batch;
        }
    }
    return std::vector<counted_t<const datum_t> >();
}

} // namespace ql<|MERGE_RESOLUTION|>--- conflicted
+++ resolved
@@ -17,7 +17,7 @@
 
 // RANGE/READGEN STUFF
 reader_t::reader_t(
-    const namespace_repo_t<rdb_protocol_t>::access_t &_ns_access,
+    const rdb_namespace_access_t &_ns_access,
     bool _use_outdated,
     scoped_ptr_t<readgen_t> &&_readgen)
     : ns_access(_ns_access),
@@ -493,70 +493,22 @@
 
 counted_t<const datum_t> eager_datum_stream_t::as_array(env_t *env) {
     datum_ptr_t arr(datum_t::R_ARRAY);
-<<<<<<< HEAD
     batcher_t batcher = batcher_t::user_batcher(TERMINAL, env);
-    while (counted_t<const datum_t> d = next(env, batcher)) {
-        arr.add(d);
-=======
     {
         profile::sampler_t sampler("Evaluating as_array elements.", env->trace);
-        while (counted_t<const datum_t> d = next(env)) {
+        while (counted_t<const datum_t> d = next(env, batcher)) {
             arr.add(d);
             sampler.new_sample();
         }
->>>>>>> 5cee7da4
     }
     return arr.to_counted();
 }
 
 // LAZY_DATUM_STREAM_T
 lazy_datum_stream_t::lazy_datum_stream_t(
-<<<<<<< HEAD
-    namespace_repo_t<rdb_protocol_t>::access_t *ns_access,
+    rdb_namespace_access_t *ns_access,
     bool use_outdated,
     scoped_ptr_t<readgen_t> &&readgen,
-=======
-    env_t *env, bool use_outdated, rdb_namespace_access_t *ns_access,
-    sorting_t sorting, const protob_t<const Backtrace> &bt_src)
-    : datum_stream_t(bt_src),
-      json_stream(new query_language::batched_rget_stream_t(
-                      *ns_access,
-                      counted_t<datum_t>(), false, counted_t<const datum_t>(), false,
-                      env->global_optargs.get_all_optargs(), use_outdated, sorting, this))
-{ }
-
-lazy_datum_stream_t::lazy_datum_stream_t(
-        env_t *env, bool use_outdated,
-        rdb_namespace_access_t *ns_access,
-        const std::string &sindex_id, sorting_t sorting,
-        const protob_t<const Backtrace> &bt_src)
-    : datum_stream_t(bt_src),
-      json_stream(new query_language::batched_rget_stream_t(
-                      *ns_access, sindex_id,
-                      counted_t<datum_t>(), false, counted_t<datum_t>(), false,
-                      env->global_optargs.get_all_optargs(), use_outdated,
-                      sorting, this))
-{ }
-
-lazy_datum_stream_t::lazy_datum_stream_t(
-    env_t *env, bool use_outdated, rdb_namespace_access_t *ns_access,
-    counted_t<const datum_t> left_bound, bool left_bound_open,
-    counted_t<const datum_t> right_bound, bool right_bound_open,
-    sorting_t sorting, const protob_t<const Backtrace> &bt_src)
-    : datum_stream_t(bt_src),
-      json_stream(new query_language::batched_rget_stream_t(
-                      *ns_access,
-                      left_bound, left_bound_open, right_bound, right_bound_open,
-                      env->global_optargs.get_all_optargs(), use_outdated, sorting,
-                      this))
-{ }
-
-lazy_datum_stream_t::lazy_datum_stream_t(
-    env_t *env, bool use_outdated, rdb_namespace_access_t *ns_access,
-    counted_t<const datum_t> left_bound, bool left_bound_open,
-    counted_t<const datum_t> right_bound, bool right_bound_open,
-    const std::string &sindex_id, sorting_t sorting,
->>>>>>> 5cee7da4
     const protob_t<const Backtrace> &bt_src)
     : datum_stream_t(bt_src),
       current_batch_offset(0),
@@ -965,18 +917,13 @@
         return counted_t<const datum_t>();
     }
     datum_ptr_t arr(datum_t::R_ARRAY);
-<<<<<<< HEAD
     batcher_t batcher = batcher_t::user_batcher(TERMINAL, env);
-    while (counted_t<const datum_t> d = next(env, batcher)) {
-        arr.add(d);
-=======
     {
         profile::sampler_t sampler("Evaluating as_array elements.", env->trace);
-        while (counted_t<const datum_t> d = next(env)) {
+        while (counted_t<const datum_t> d = next(env, batcher)) {
             arr.add(d);
             sampler.new_sample();
         }
->>>>>>> 5cee7da4
     }
     return arr.to_counted();
 }
