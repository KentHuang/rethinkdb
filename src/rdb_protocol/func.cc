--- conflicted
+++ resolved
@@ -232,23 +232,11 @@
 }
 
 bool func_t::filter_call(counted_t<const datum_t> arg) {
-<<<<<<< HEAD
-    counted_t<const datum_t> d = call(arg)->as_datum();
-    if (d->get_type() == datum_t::R_OBJECT &&
-        (source->args(1).type() == Term::MAKE_OBJ ||
-         source->args(1).type() == Term::DATUM)) {
-        const std::map<std::string, counted_t<const datum_t> > &obj = d->as_object();
-        for (auto it = obj.begin(); it != obj.end(); ++it) {
-            r_sanity_check(it->second.has());
-            counted_t<const datum_t> elt = arg->get(it->first, NOTHROW);
-            if (!elt.has()) {
-                rfail("No attribute `%s` in object.", it->first.c_str());
-            } else if (*elt != *it->second) {
-                return false;
-=======
     try {
         counted_t<const datum_t> d = call(arg)->as_datum();
-        if (d->get_type() == datum_t::R_OBJECT) {
+        if (d->get_type() == datum_t::R_OBJECT &&
+            (source->args(1).type() == Term::MAKE_OBJ ||
+             source->args(1).type() == Term::DATUM)) {
             const std::map<std::string, counted_t<const datum_t> > &obj = d->as_object();
             for (auto it = obj.begin(); it != obj.end(); ++it) {
                 r_sanity_check(it->second.has());
@@ -259,22 +247,11 @@
                 } else if (*elt != *it->second) {
                     return false;
                 }
->>>>>>> 941ba094
             }
             return true;
-        } else if (d->get_type() == datum_t::R_BOOL) {
+        } else {
             return d->as_bool();
-        } else {
-            d->type_error(
-                strprintf(
-                    "FILTER must be passed either an OBJECT or a predicate (got %s).",
-                    d->get_type_name()));
-        }
-<<<<<<< HEAD
-        return true;
-    } else {
-        return d->as_bool();
-=======
+        }
     } catch (const base_exc_t &e) {
         if (e.get_type() == base_exc_t::NON_EXISTENCE) {
             // If a non-existence error is thrown inside a `filter`, we return
@@ -300,7 +277,6 @@
         // NON_EXISTENCE exception and the default value threw an EMPTY_USER
         // exception, we re-throw the original exception.
         throw;
->>>>>>> 941ba094
     }
 }
 
