#include "rdb_protocol/parser.hpp"

namespace rdb_protocol {

query_http_app_t::query_http_app_t(namespace_interface_t<rdb_protocol_t> * _namespace_if)
    : namespace_if(_namespace_if)
{ }

http_res_t query_http_app_t::handle(const http_req_t &req) {
    try {
        switch (req.method) {
        case GET:
            {
                rdb_protocol_t::read_t read;

                http_req_t::resource_t::iterator it = req.resource.begin();
                rassert(it != req.resource.end());

                store_key_t key(*it);
                read.read = rdb_protocol_t::point_read_t(key);
                cond_t cond;
                rdb_protocol_t::read_response_t read_res = namespace_if->read(read, order_source.check_in("dummy parser"), &cond);

                http_res_t res;

                rdb_protocol_t::point_read_response_t response = boost::get<rdb_protocol_t::point_read_response_t>(read_res.response);
                if (response.data) {
                    boost::scoped_ptr<char> json(cJSON_Print(response.data.get()->get()));
                    res.code = 200;
                    res.set_body("application/json", json.get());
                } else {
                    res.code = 404;
                }
                return res;
            }
            break;
        case PUT:
        case POST:
            {
                rdb_protocol_t::write_t write;

                rassert(req.resource.begin() == req.resource.end());

                cJSON *doc = cJSON_Parse(req.body.c_str());

                if (doc == NULL) {
                    return http_res_t(400);
                }

                cJSON *id = cJSON_GetObjectItem(doc, "id");

                if (id == NULL || id->type != cJSON_String) {
                    cJSON_Delete(doc);
                    return http_res_t(400);
                }

                store_key_t key(id->valuestring);
                write.write = rdb_protocol_t::point_write_t(key, boost::make_shared<scoped_cJSON_t>(doc));

                cond_t cond;
                rdb_protocol_t::write_response_t write_res = namespace_if->write(write, order_source.check_in("dummy parser"), &cond);

                return http_res_t(204);
            }
            break;

<<<<<<< HEAD
            // TODO: Merge this properly or fix this...
=======
>>>>>>> 0582ba81
        case HEAD:
        case DELETE:
        case TRACE:
        case OPTIONS:
        case CONNECT:
        case PATCH:
        default:
            return http_res_t(400);
        }
        crash("Unreachable\n");
    } catch(cannot_perform_query_exc_t e) {
        http_res_t res;
        res.set_body("text/plain", e.what());
        return http_res_t(500);
    }
}

} //namespace mock<|MERGE_RESOLUTION|>--- conflicted
+++ resolved
@@ -64,10 +64,6 @@
             }
             break;
 
-<<<<<<< HEAD
-            // TODO: Merge this properly or fix this...
-=======
->>>>>>> 0582ba81
         case HEAD:
         case DELETE:
         case TRACE:
