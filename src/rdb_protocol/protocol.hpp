// Copyright 2010-2013 RethinkDB, all rights reserved.
#ifndef RDB_PROTOCOL_PROTOCOL_HPP_
#define RDB_PROTOCOL_PROTOCOL_HPP_

#include <algorithm>
#include <list>
#include <map>
#include <set>
#include <string>
#include <utility>
#include <vector>

#include "errors.hpp"
#include <boost/shared_ptr.hpp>
#include <boost/variant.hpp>
#include <boost/optional.hpp>

#include "btree/btree_store.hpp"
#include "btree/depth_first_traversal.hpp"
#include "btree/keys.hpp"
#include "buffer_cache/types.hpp"
#include "concurrency/cond_var.hpp"
#include "containers/archive/stl_types.hpp"
#include "hash_region.hpp"
#include "http/json.hpp"
#include "http/json/cJSON.hpp"
#include "memcached/region.hpp"
#include "protocol_api.hpp"
#include "rdb_protocol/datum.hpp"
#include "rdb_protocol/exceptions.hpp"
#include "rdb_protocol/func.hpp"
#include "rdb_protocol/rdb_protocol_json.hpp"
#include "utils.hpp"

class extproc_pool_t;
class cluster_directory_metadata_t;
template <class> class cow_ptr_t;
template <class> class cross_thread_watchable_variable_t;
class cross_thread_signal_t;
class databases_semilattice_metadata_t;
template <class> class directory_read_manager_t;
template <class> class namespace_repo_t;
template <class> class namespaces_semilattice_metadata_t;
template <class> class semilattice_readwrite_view_t;
class traversal_progress_combiner_t;

using query_language::backtrace_t;
using query_language::shared_scoped_less_t;
using query_language::runtime_exc_t;

enum point_write_result_t {
    STORED,
    DUPLICATE
};
ARCHIVE_PRIM_MAKE_RANGED_SERIALIZABLE(point_write_result_t, int8_t, STORED, DUPLICATE);

enum point_delete_result_t {
    DELETED,
    MISSING
};
ARCHIVE_PRIM_MAKE_RANGED_SERIALIZABLE(point_delete_result_t, int8_t, DELETED, MISSING);

RDB_DECLARE_SERIALIZABLE(Term);
RDB_DECLARE_SERIALIZABLE(Datum);

enum sorting_t {
    UNORDERED,
    ASCENDING,
    DESCENDING
};

ARCHIVE_PRIM_MAKE_RANGED_SERIALIZABLE(sorting_t, int8_t, UNORDERED, DESCENDING);

inline bool forward(sorting_t sorting) {
    return sorting == ASCENDING || sorting == UNORDERED;
}

inline bool backward(sorting_t sorting) {
    return !forward(sorting);
}


namespace rdb_protocol_details {

struct backfill_atom_t {
    store_key_t key;
    boost::shared_ptr<scoped_cJSON_t> value;
    repli_timestamp_t recency;

    backfill_atom_t() { }
    backfill_atom_t(const store_key_t& _key,
                    const boost::shared_ptr<scoped_cJSON_t>& _value,
                    const repli_timestamp_t& _recency) :
        key(_key),
        value(_value),
        recency(_recency)
    { }
};

RDB_DECLARE_SERIALIZABLE(backfill_atom_t);
typedef boost::variant<ql::map_wire_func_t,
                       ql::filter_wire_func_t,
                       ql::concatmap_wire_func_t> transform_variant_t;

struct transform_atom_t {
    transform_atom_t() { }
    transform_atom_t(const transform_variant_t &tv, const backtrace_t &b) :
        variant(tv), backtrace(b) { }

    transform_variant_t variant;
    backtrace_t backtrace;
};

RDB_DECLARE_SERIALIZABLE(transform_atom_t);

typedef std::list<transform_atom_t> transform_t;

typedef boost::variant<ql::gmr_wire_func_t,
                       ql::count_wire_func_t,
                       ql::reduce_wire_func_t> terminal_variant_t;

struct terminal_t {
    terminal_t() { }
    terminal_t(const terminal_variant_t &tv, const backtrace_t &b) :
        variant(tv), backtrace(b) { }

    terminal_variant_t variant;
    backtrace_t backtrace;
};

RDB_DECLARE_SERIALIZABLE(terminal_t);

void bring_sindexes_up_to_date(
        const std::set<std::string> &sindexes_to_bring_up_to_date,
        btree_store_t<rdb_protocol_t> *store,
        buf_lock_t *sindex_block,
        transaction_t *txn)
    THROWS_NOTHING;

struct rget_item_t {
    rget_item_t() { }
    rget_item_t(const store_key_t &_key, boost::shared_ptr<scoped_cJSON_t> _data)
        : key(_key), data(_data) { }

    rget_item_t(const store_key_t &_key, boost::shared_ptr<scoped_cJSON_t> _sindex_key,
                boost::shared_ptr<scoped_cJSON_t> _data)
        : key(_key), sindex_key(_sindex_key), data(_data) { }

    store_key_t key;
    boost::shared_ptr<scoped_cJSON_t> sindex_key;
    boost::shared_ptr<scoped_cJSON_t> data;
    RDB_MAKE_ME_SERIALIZABLE_3(key, sindex_key, data);
};

} // namespace rdb_protocol_details


class cluster_semilattice_metadata_t;
class auth_semilattice_metadata_t;

struct rdb_protocol_t {
    static const size_t MAX_PRIMARY_KEY_SIZE = 128;

    static const std::string protocol_name;
    typedef hash_region_t<key_range_t> region_t;

    // Construct a region containing only the specified key
    static region_t monokey_region(const store_key_t &k);

    // Constructs a region which will query an sindex for matches to a specific key
    // TODO consider relocating this
    static key_range_t sindex_key_range(const store_key_t &start,
                                        const store_key_t &end);

    struct context_t {
        context_t();
        context_t(extproc_pool_t *_extproc_pool,
                  namespace_repo_t<rdb_protocol_t> *_ns_repo,
                  boost::shared_ptr<semilattice_readwrite_view_t<cluster_semilattice_metadata_t> > _cluster_metadata,
                  boost::shared_ptr<semilattice_readwrite_view_t<auth_semilattice_metadata_t> > _auth_metadata,
                  directory_read_manager_t<cluster_directory_metadata_t> *_directory_read_manager,
                  uuid_u _machine_id);
        ~context_t();

        extproc_pool_t *extproc_pool;
        namespace_repo_t<rdb_protocol_t> *ns_repo;

        /* These arrays contain a watchable for each thread.
         * ie cross_thread_namespace_watchables[0] is a watchable for thread 0. */
        scoped_array_t<scoped_ptr_t<cross_thread_watchable_variable_t<cow_ptr_t<namespaces_semilattice_metadata_t<rdb_protocol_t> > > > > cross_thread_namespace_watchables;
        scoped_array_t<scoped_ptr_t<cross_thread_watchable_variable_t<databases_semilattice_metadata_t> > > cross_thread_database_watchables;
        boost::shared_ptr<semilattice_readwrite_view_t<cluster_semilattice_metadata_t> > cluster_metadata;
        boost::shared_ptr<semilattice_readwrite_view_t<auth_semilattice_metadata_t> > auth_metadata;
        directory_read_manager_t<cluster_directory_metadata_t> *directory_read_manager;
        cond_t interruptor; //TODO figure out where we're going to want to interrupt this from and put this there instead
        scoped_array_t<scoped_ptr_t<cross_thread_signal_t> > signals;
        uuid_u machine_id;
    };

    struct point_read_response_t {
        boost::shared_ptr<scoped_cJSON_t> data;
        point_read_response_t() { }
        explicit point_read_response_t(boost::shared_ptr<scoped_cJSON_t> _data)
            : data(_data)
        { }

        RDB_DECLARE_ME_SERIALIZABLE;
    };

    struct rget_read_response_t {
        typedef std::vector<rdb_protocol_details::rget_item_t> stream_t; //Present if there was no terminal
        typedef std::map<boost::shared_ptr<scoped_cJSON_t>, boost::shared_ptr<scoped_cJSON_t>, shared_scoped_less_t> groups_t; //Present if the terminal was a groupedmapreduce
        typedef boost::shared_ptr<scoped_cJSON_t> atom_t; //Present if the terminal was a reduction

        struct length_t {
            int length;
            RDB_DECLARE_ME_SERIALIZABLE;
        };

        struct inserted_t {
            int inserted;
            RDB_DECLARE_ME_SERIALIZABLE;
        };


        typedef std::vector<boost::shared_ptr<scoped_cJSON_t> > vec_t;
        class empty_t { RDB_MAKE_ME_SERIALIZABLE_0() };
        typedef boost::variant<

            stream_t,
            groups_t,
            atom_t,
            length_t,
            inserted_t,
            runtime_exc_t,
            ql::exc_t,
            ql::datum_exc_t,
            counted_t<const ql::datum_t>,
            //            std::vector<ql::wire_datum_t>,
            ql::wire_datum_map_t, // a map from datum_t * -> datum_t *
            std::vector<ql::wire_datum_map_t>,
            empty_t,
            vec_t

            > result_t;

        key_range_t key_range;
        result_t result;
        int errors;
        bool truncated;
        store_key_t last_considered_key;

        rget_read_response_t() { }
        rget_read_response_t(const key_range_t &_key_range, const result_t _result, int _errors, bool _truncated, const store_key_t &_last_considered_key)
            : key_range(_key_range), result(_result), errors(_errors), truncated(_truncated),
              last_considered_key(_last_considered_key)
        { }

        RDB_DECLARE_ME_SERIALIZABLE;
    };

    struct distribution_read_response_t {
        //Supposing the map has keys:
        //k1, k2 ... kn
        //with k1 < k2 < .. < kn
        //Then k1 == left_key
        //and key_counts[ki] = the number of keys in [ki, ki+1) if i < n
        //key_counts[kn] = the number of keys in [kn, right_key)
        region_t region;
        std::map<store_key_t, int64_t> key_counts;

        RDB_DECLARE_ME_SERIALIZABLE;
    };

    struct sindex_list_response_t {
        sindex_list_response_t() { }
        std::vector<std::string> sindexes;
        RDB_DECLARE_ME_SERIALIZABLE;
    };

    struct read_response_t {
        boost::variant<point_read_response_t,
                       rget_read_response_t,
                       distribution_read_response_t,
                       sindex_list_response_t> response;

        read_response_t() { }
        explicit read_response_t(const boost::variant<point_read_response_t, rget_read_response_t, distribution_read_response_t> &r)
            : response(r) { }

        RDB_DECLARE_ME_SERIALIZABLE;
    };

    class point_read_t {
    public:
        point_read_t() { }
        explicit point_read_t(const store_key_t& _key) : key(_key) { }

        store_key_t key;

        RDB_DECLARE_ME_SERIALIZABLE;
    };


    class sindex_range_t {
    public:
        sindex_range_t() { }
        sindex_range_t(counted_t<const ql::datum_t> _start, bool _start_open,
                       counted_t<const ql::datum_t> _end, bool _end_open)
            : start(_start), end(_end), start_open(_start_open), end_open(_end_open) { }
        void write_filter_func(ql::env_t *env, Term *filter,
                               const Term &sindex_mapping) const;
        region_t to_region() const;
        RDB_DECLARE_ME_SERIALIZABLE;
    private:
        counted_t<const ql::datum_t> start, end;
        bool start_open, end_open;
      };

    class rget_read_t {
    public:
        rget_read_t() { }

        explicit rget_read_t(const region_t &_region,
                             sorting_t _sorting = UNORDERED)
            : region(_region), sorting(_sorting) {
        }


        rget_read_t(const std::string &_sindex,
<<<<<<< HEAD
                    counted_t<const ql::datum_t> _sindex_start_value,
                    counted_t<const ql::datum_t> _sindex_end_value,
                    sorting_t _sorting = UNORDERED)
            : region(region_t::universe()), sindex(_sindex),
              sindex_region(rdb_protocol_t::sindex_key_range(
                                _sindex_start_value != NULL
                                  ? _sindex_start_value->truncated_secondary()
                                  : store_key_t::min(),
                                _sindex_end_value != NULL
                                  ? _sindex_end_value->truncated_secondary()
                                  : store_key_t::max())),
              sorting(_sorting) {
            init_sindexes(_sindex_start_value, _sindex_end_value);
        }

        rget_read_t(const region_t &_sindex_region,
                    const std::string &_sindex,
                    counted_t<const ql::datum_t> _sindex_start_value,
                    counted_t<const ql::datum_t> _sindex_end_value,
                    sorting_t _sorting = UNORDERED)
            : region(region_t::universe()), sindex(_sindex),
              sindex_region(_sindex_region), sorting(_sorting) {
            init_sindexes(_sindex_start_value, _sindex_end_value);
        }
=======
                    sindex_range_t _sindex_range,
                    bool _merge_sort = false,
                    direction_t _direction = FORWARD)
            : region(region_t::universe()), sindex(_sindex),
              sindex_range(_sindex_range),
              sindex_region(sindex_range->to_region()),
              merge_sort(_merge_sort), direction(_direction) { }

        rget_read_t(const region_t &_sindex_region,
                    const std::string &_sindex,
                    sindex_range_t _sindex_range,
                    bool _merge_sort = false,
                    direction_t _direction = FORWARD)
            : region(region_t::universe()), sindex(_sindex),
              sindex_range(_sindex_range),
              sindex_region(_sindex_region), merge_sort(_merge_sort),
              direction(_direction) { }
>>>>>>> 1800dc9a

        rget_read_t(const region_t &_sindex_region,
                    const std::string &_sindex,
                    sindex_range_t _sindex_range,
                    const rdb_protocol_details::transform_t &_transform,
                    const std::map<std::string, ql::wire_func_t> &_optargs,
                    sorting_t _sorting = UNORDERED)
            : region(region_t::universe()), sindex(_sindex),
              sindex_range(_sindex_range),
              sindex_region(_sindex_region),
              transform(_transform), optargs(_optargs),
<<<<<<< HEAD
              sorting(_sorting) {
            init_sindexes(_sindex_start_value, _sindex_end_value);
        }
=======
              merge_sort(_merge_sort), direction(_direction) { }
>>>>>>> 1800dc9a

        rget_read_t(const region_t &_region,
                    const rdb_protocol_details::transform_t &_transform,
                    const std::map<std::string, ql::wire_func_t> &_optargs,
                    sorting_t _sorting = UNORDERED)
            : region(_region), transform(_transform),
              optargs(_optargs), sorting(_sorting) {
            rassert(optargs.size() != 0);
        }

        rget_read_t(const region_t &_region,
                    const boost::optional<rdb_protocol_details::terminal_t> &_terminal,
                    const std::map<std::string, ql::wire_func_t> &_optargs)
            : region(_region), terminal(_terminal), optargs(_optargs) {
            rassert(optargs.size() != 0);
        }

        rget_read_t(const region_t &_region,
                    const rdb_protocol_details::transform_t &_transform,
                    const boost::optional<rdb_protocol_details::terminal_t> &_terminal,
                    const std::map<std::string, ql::wire_func_t> &_optargs)
            : region(_region), transform(_transform),
              terminal(_terminal), optargs(_optargs) {
            rassert(optargs.size() != 0);
        }

        /* This region is in the primary index's keyspace. */
        region_t region;

        /* `sindex` and `sindex_region` are both non null if the instance
        represents a sindex read (notice all sindex reads are range reads).
        And both null if the instance represents a normal rget. Notice that
        even if they are set and the instance represents a sindex read `region`
        is still used due to sharding. */

        /* The sindex from which we're reading. */
        boost::optional<std::string> sindex;

        /* The actual sindex range to use for bounds, since the sindex key may
        have been truncated due to excessive length */
        boost::optional<sindex_range_t> sindex_range;

        /* The region of that sindex we're reading use `sindex_key_range` to
        read a single key. */
        boost::optional<region_t> sindex_region;

        rdb_protocol_details::transform_t transform;
        boost::optional<rdb_protocol_details::terminal_t> terminal;
        std::map<std::string, ql::wire_func_t> optargs;

        /* How to sort the data. */
        sorting_t sorting;

        RDB_DECLARE_ME_SERIALIZABLE;
    };

    class distribution_read_t {
    public:
        distribution_read_t()
            : max_depth(0), result_limit(0), region(region_t::universe())
        { }
        distribution_read_t(int _max_depth, size_t _result_limit)
            : max_depth(_max_depth), result_limit(_result_limit), region(region_t::universe())
        { }

        int max_depth;
        size_t result_limit;
        region_t region;

        RDB_DECLARE_ME_SERIALIZABLE;
    };

    class sindex_list_t {
    public:
        sindex_list_t() { }
        RDB_DECLARE_ME_SERIALIZABLE;
    };


    struct read_t {
        boost::variant<point_read_t, rget_read_t, distribution_read_t, sindex_list_t> read;

        region_t get_region() const THROWS_NOTHING;
        // Returns true if the read has any operation for this region.  Returns false if
        // read_out has not been touched.
        bool shard(const region_t &region,
                   read_t *read_out) const THROWS_NOTHING;

        void unshard(read_response_t *responses, size_t count, read_response_t *response,
                context_t *ctx, signal_t *interruptor) const
            THROWS_ONLY(interrupted_exc_t);

        read_t() { }
        explicit read_t(const boost::variant<point_read_t, rget_read_t, distribution_read_t, sindex_list_t> &r)
            : read(r) { }

        // Only use snapshotting if we're doing a range get.
        bool use_snapshot() const { return boost::get<rget_read_t>(&read); }

        RDB_DECLARE_ME_SERIALIZABLE;
    };

    typedef Datum point_replace_response_t;

    struct batched_replaces_response_t {
        std::vector<std::pair<int64_t, point_replace_response_t> > point_replace_responses;

        batched_replaces_response_t() { }
        explicit batched_replaces_response_t(const std::vector<std::pair<int64_t, point_replace_response_t> > &_point_replace_responses)
            : point_replace_responses(_point_replace_responses) { }

        RDB_DECLARE_ME_SERIALIZABLE;
    };


    struct point_write_response_t {
        point_write_result_t result;

        point_write_response_t() { }
        explicit point_write_response_t(point_write_result_t _result)
            : result(_result)
        { }

        RDB_DECLARE_ME_SERIALIZABLE;
    };

    struct point_delete_response_t {
        point_delete_result_t result;

        point_delete_response_t() {}
        explicit point_delete_response_t(point_delete_result_t _result)
            : result(_result)
        { }

        RDB_DECLARE_ME_SERIALIZABLE;
    };

    //TODO we're reusing the enums from row writes and reads to avoid name
    //shadowing. Nothing really wrong with this but maybe they could have a
    //more generic name.
    struct sindex_create_response_t {
        bool success;
        RDB_DECLARE_ME_SERIALIZABLE;
    };

    struct sindex_drop_response_t {
        bool success;
        RDB_DECLARE_ME_SERIALIZABLE;
    };

    struct write_response_t {
        boost::variant<point_replace_response_t,
                       batched_replaces_response_t,
                       point_write_response_t,
                       point_delete_response_t,
                       sindex_create_response_t,
                       sindex_drop_response_t> response;

        write_response_t() { }
        explicit write_response_t(const point_replace_response_t& r) : response(r) { }
        explicit write_response_t(const batched_replaces_response_t& br) : response(br) { }
        explicit write_response_t(const point_write_response_t& w) : response(w) { }
        explicit write_response_t(const point_delete_response_t& d) : response(d) { }

        RDB_DECLARE_ME_SERIALIZABLE;
    };

    class point_replace_t {
    public:
        point_replace_t() { }
        point_replace_t(const std::string &_primary_key, const store_key_t &_key,
                        const ql::map_wire_func_t &_f,
                        const std::map<std::string, ql::wire_func_t> &_optargs,
                        bool _return_vals)
            : primary_key(_primary_key), key(_key), f(_f), optargs(_optargs),
              return_vals(_return_vals) { }

        std::string primary_key;
        store_key_t key;
        ql::map_wire_func_t f;
        std::map<std::string, ql::wire_func_t> optargs;
        bool return_vals;

        RDB_DECLARE_ME_SERIALIZABLE;
    };

    class batched_replaces_t {
    public:
        batched_replaces_t() { }
        batched_replaces_t(const std::vector<std::pair<int64_t, point_replace_t> > &_point_replaces)
            : point_replaces(_point_replaces) {
            guarantee(!_point_replaces.empty());
        }

        // The replaces are numbered so that unshard can sort them back in order.
        std::vector<std::pair<int64_t, point_replace_t> > point_replaces;

        RDB_DECLARE_ME_SERIALIZABLE;
    };

    class point_write_t {
    public:
        point_write_t() { }
        point_write_t(const store_key_t& _key, boost::shared_ptr<scoped_cJSON_t> _data, bool _overwrite = true)
            : key(_key), data(_data), overwrite(_overwrite) { }

        store_key_t key;
        boost::shared_ptr<scoped_cJSON_t> data;
        bool overwrite;

        RDB_DECLARE_ME_SERIALIZABLE;
    };

    class point_delete_t {
    public:
        point_delete_t() { }
        explicit point_delete_t(const store_key_t& _key)
            : key(_key) { }

        store_key_t key;

        RDB_DECLARE_ME_SERIALIZABLE;
    };

    class sindex_create_t {
    public:
        sindex_create_t() { }
        sindex_create_t(const std::string &_id, const ql::map_wire_func_t &_mapping)
            : id(_id), mapping(_mapping), region(region_t::universe())
        { }

        std::string id;
        ql::map_wire_func_t mapping;
        region_t region;

        RDB_DECLARE_ME_SERIALIZABLE;
    };

    class sindex_drop_t {
    public:
        sindex_drop_t() { }
        explicit sindex_drop_t(const std::string &_id)
            : id(_id), region(region_t::universe())
        { }

        std::string id;
        region_t region;

        RDB_DECLARE_ME_SERIALIZABLE;
    };

    struct write_t {
        boost::variant<point_replace_t,
                       batched_replaces_t,
                       point_write_t,
                       point_delete_t,
                       sindex_create_t,
                       sindex_drop_t> write;

        durability_requirement_t durability_requirement;

        region_t get_region() const THROWS_NOTHING;
        // Returns true if the write had any side effects applicable to the region, and a
        // non-empty write was written to write_out.
        bool shard(const region_t &region,
                   write_t *write_out) const THROWS_NOTHING;
        void unshard(const write_response_t *responses, size_t count, write_response_t *response, context_t *cache, signal_t *) const THROWS_NOTHING;

        durability_requirement_t durability() const { return durability_requirement; }

        write_t() : durability_requirement(DURABILITY_REQUIREMENT_DEFAULT) { }
        explicit write_t(const point_replace_t &r, durability_requirement_t durability)
            : write(r), durability_requirement(durability) { }
        explicit write_t(const batched_replaces_t &br, durability_requirement_t durability)
            : write(br), durability_requirement(durability) { }
        explicit write_t(const point_write_t &w,
                         durability_requirement_t durability)
            : write(w), durability_requirement(durability) { }
        explicit write_t(const point_delete_t &d,
                         durability_requirement_t durability)
            : write(d), durability_requirement(durability) { }
        explicit write_t(const sindex_create_t &c)
            : write(c), durability_requirement(DURABILITY_REQUIREMENT_DEFAULT) { }
        explicit write_t(const sindex_drop_t &c)
            : write(c), durability_requirement(DURABILITY_REQUIREMENT_DEFAULT) { }

        RDB_DECLARE_ME_SERIALIZABLE;
    };

    struct backfill_chunk_t {
        struct delete_key_t {
            store_key_t key;
            repli_timestamp_t recency;

            delete_key_t() { }
            delete_key_t(const store_key_t& _key, const repli_timestamp_t& _recency) : key(_key), recency(_recency) { }

            // TODO: Wtf?  recency is not being serialized.
            RDB_DECLARE_ME_SERIALIZABLE;
        };
        struct delete_range_t {
            region_t range;

            delete_range_t() { }
            explicit delete_range_t(const region_t& _range) : range(_range) { }

            RDB_DECLARE_ME_SERIALIZABLE;
        };
        struct key_value_pair_t {
            rdb_protocol_details::backfill_atom_t backfill_atom;

            key_value_pair_t() { }
            explicit key_value_pair_t(const rdb_protocol_details::backfill_atom_t& _backfill_atom) : backfill_atom(_backfill_atom) { }

            RDB_DECLARE_ME_SERIALIZABLE;
        };
        struct sindexes_t {
            std::map<std::string, secondary_index_t> sindexes;

            sindexes_t() { }
            explicit sindexes_t(const std::map<std::string, secondary_index_t> &_sindexes)
                : sindexes(_sindexes) { }

            RDB_DECLARE_ME_SERIALIZABLE;
        };

        typedef boost::variant<delete_range_t, delete_key_t, key_value_pair_t, sindexes_t> value_t;

        backfill_chunk_t() { }
        explicit backfill_chunk_t(const value_t &_val) : val(_val) { }
        value_t val;

        static backfill_chunk_t delete_range(const region_t& range) {
            return backfill_chunk_t(delete_range_t(range));
        }
        static backfill_chunk_t delete_key(const store_key_t& key, const repli_timestamp_t& recency) {
            return backfill_chunk_t(delete_key_t(key, recency));
        }
        static backfill_chunk_t set_key(const rdb_protocol_details::backfill_atom_t& key) {
            return backfill_chunk_t(key_value_pair_t(key));
        }

        static backfill_chunk_t sindexes(const std::map<std::string, secondary_index_t> &sindexes) {
            return backfill_chunk_t(sindexes_t(sindexes));
        }

        /* This is for `btree_store_t`; it's not part of the ICL protocol API. */
        repli_timestamp_t get_btree_repli_timestamp() const THROWS_NOTHING;

        RDB_DECLARE_ME_SERIALIZABLE;
    };

    typedef traversal_progress_combiner_t backfill_progress_t;

    class store_t : public btree_store_t<rdb_protocol_t> {
    public:
        store_t(serializer_t *serializer,
                const std::string &perfmon_name,
                int64_t cache_target,
                bool create,
                perfmon_collection_t *parent_perfmon_collection,
                context_t *ctx,
                io_backender_t *io,
                const base_path_t &base_path);
        ~store_t();

    private:
        friend struct read_visitor_t;
        void protocol_read(const read_t &read,
                           read_response_t *response,
                           btree_slice_t *btree,
                           transaction_t *txn,
                           superblock_t *superblock,
                           read_token_pair_t *token_pair,
                           signal_t *interruptor);

        friend struct write_visitor_t;
        void protocol_write(const write_t &write,
                            write_response_t *response,
                            transition_timestamp_t timestamp,
                            btree_slice_t *btree,
                            transaction_t *txn,
                            scoped_ptr_t<superblock_t> *superblock,
                            write_token_pair_t *token_pair,
                            signal_t *interruptor);

        void protocol_send_backfill(const region_map_t<rdb_protocol_t, state_timestamp_t> &start_point,
                                    chunk_fun_callback_t<rdb_protocol_t> *chunk_fun_cb,
                                    superblock_t *superblock,
                                    buf_lock_t *sindex_block,
                                    btree_slice_t *btree,
                                    transaction_t *txn,
                                    backfill_progress_t *progress,
                                    signal_t *interruptor)
                                    THROWS_ONLY(interrupted_exc_t);

        void protocol_receive_backfill(btree_slice_t *btree,
                                       transaction_t *txn,
                                       superblock_t *superblock,
                                       write_token_pair_t *token_pair,
                                       signal_t *interruptor,
                                       const backfill_chunk_t &chunk);

        void protocol_reset_data(const region_t& subregion,
                                 btree_slice_t *btree,
                                 transaction_t *txn,
                                 superblock_t *superblock,
                                 write_token_pair_t *token_pair,
                                 signal_t *interruptor);
        context_t *ctx;
    };

    static region_t cpu_sharding_subspace(int subregion_number, int num_cpu_shards);
};

namespace rdb_protocol_details {
/* TODO: This might be redundant. I thought that `key_tester_t` was only
originally necessary because in v1.1.x the hashing scheme might be different
between the source and destination machines. */
struct range_key_tester_t : public key_tester_t {
    explicit range_key_tester_t(const rdb_protocol_t::region_t *_delete_range) : delete_range(_delete_range) { }
    bool key_should_be_erased(const btree_key_t *key);

    const rdb_protocol_t::region_t *delete_range;
};
} //namespace rdb_protocol_details

#endif  // RDB_PROTOCOL_PROTOCOL_HPP_<|MERGE_RESOLUTION|>--- conflicted
+++ resolved
@@ -20,6 +20,7 @@
 #include "btree/keys.hpp"
 #include "buffer_cache/types.hpp"
 #include "concurrency/cond_var.hpp"
+#include "containers/archive/boost_types.hpp"
 #include "containers/archive/stl_types.hpp"
 #include "hash_region.hpp"
 #include "http/json.hpp"
@@ -147,7 +148,7 @@
         : key(_key), sindex_key(_sindex_key), data(_data) { }
 
     store_key_t key;
-    boost::shared_ptr<scoped_cJSON_t> sindex_key;
+    boost::optional<boost::shared_ptr<scoped_cJSON_t> > sindex_key;
     boost::shared_ptr<scoped_cJSON_t> data;
     RDB_MAKE_ME_SERIALIZABLE_3(key, sindex_key, data);
 };
@@ -328,50 +329,20 @@
 
 
         rget_read_t(const std::string &_sindex,
-<<<<<<< HEAD
-                    counted_t<const ql::datum_t> _sindex_start_value,
-                    counted_t<const ql::datum_t> _sindex_end_value,
+                    sindex_range_t _sindex_range,
                     sorting_t _sorting = UNORDERED)
-            : region(region_t::universe()), sindex(_sindex),
-              sindex_region(rdb_protocol_t::sindex_key_range(
-                                _sindex_start_value != NULL
-                                  ? _sindex_start_value->truncated_secondary()
-                                  : store_key_t::min(),
-                                _sindex_end_value != NULL
-                                  ? _sindex_end_value->truncated_secondary()
-                                  : store_key_t::max())),
-              sorting(_sorting) {
-            init_sindexes(_sindex_start_value, _sindex_end_value);
-        }
-
-        rget_read_t(const region_t &_sindex_region,
-                    const std::string &_sindex,
-                    counted_t<const ql::datum_t> _sindex_start_value,
-                    counted_t<const ql::datum_t> _sindex_end_value,
-                    sorting_t _sorting = UNORDERED)
-            : region(region_t::universe()), sindex(_sindex),
-              sindex_region(_sindex_region), sorting(_sorting) {
-            init_sindexes(_sindex_start_value, _sindex_end_value);
-        }
-=======
-                    sindex_range_t _sindex_range,
-                    bool _merge_sort = false,
-                    direction_t _direction = FORWARD)
             : region(region_t::universe()), sindex(_sindex),
               sindex_range(_sindex_range),
               sindex_region(sindex_range->to_region()),
-              merge_sort(_merge_sort), direction(_direction) { }
+              sorting(_sorting) { }
 
         rget_read_t(const region_t &_sindex_region,
                     const std::string &_sindex,
                     sindex_range_t _sindex_range,
-                    bool _merge_sort = false,
-                    direction_t _direction = FORWARD)
+                    sorting_t _sorting = UNORDERED)
             : region(region_t::universe()), sindex(_sindex),
               sindex_range(_sindex_range),
-              sindex_region(_sindex_region), merge_sort(_merge_sort),
-              direction(_direction) { }
->>>>>>> 1800dc9a
+              sindex_region(_sindex_region), sorting(_sorting) { }
 
         rget_read_t(const region_t &_sindex_region,
                     const std::string &_sindex,
@@ -383,13 +354,7 @@
               sindex_range(_sindex_range),
               sindex_region(_sindex_region),
               transform(_transform), optargs(_optargs),
-<<<<<<< HEAD
-              sorting(_sorting) {
-            init_sindexes(_sindex_start_value, _sindex_end_value);
-        }
-=======
-              merge_sort(_merge_sort), direction(_direction) { }
->>>>>>> 1800dc9a
+              sorting(_sorting) { }
 
         rget_read_t(const region_t &_region,
                     const rdb_protocol_details::transform_t &_transform,
