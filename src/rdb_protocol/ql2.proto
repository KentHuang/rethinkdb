////////////////////////////////////////////////////////////////////////////////
//                            THE HIGH-LEVEL VIEW                             //
////////////////////////////////////////////////////////////////////////////////

// Process: When you first open a connection, send the magic number
// for the version of the protobuf you're targeting (in the [Version]
// enum).  This should **NOT** be sent as a protobuf; just send the
// little-endian 32-bit integer over the wire raw.  This number should
// only be sent once per connection.

// The magic number shall be followed by an authorization key.  The
// first 4 bytes are the length of the key to be sent as a little-endian
// 32-bit integer, followed by the key string.  Even if there is no key,
// an empty string should be sent (length 0 and no data).

// Following the authorization key, the client shall send a magic number
// for the communication protocol they want to use (in the [Protocol]
// enum).  This shall be a little-endian 32-bit integer.

// The server will then respond with a NULL-terminated string response.
// "SUCCESS" indicates that the connection has been accepted. Any other
// response indicates an error, and the response string should describe
// the error.

// Next, for each query you want to send, construct a [Query] protobuf
// and serialize it to a binary blob.  Send the blob's size to the
// server encoded as a little-endian 32-bit integer, followed by the
// blob itself.  You will recieve a [Response] protobuf back preceded
// by its own size, once again encoded as a little-endian 32-bit
// integer.  You can see an example exchange below in **EXAMPLE**.

// A query consists of a [Term] to evaluate and a unique-per-connection
// [token].

// Tokens are used for two things:
// * Keeping track of which responses correspond to which queries.
// * Batched queries.  Some queries return lots of results, so we send back
//   batches of <1000, and you need to send a [CONTINUE] query with the same
//   token to get more results from the original query.
////////////////////////////////////////////////////////////////////////////////

message VersionDummy { // We need to wrap it like this for some
                       // non-conforming protobuf libraries
    // This enum contains the magic numbers for your version.  See **THE HIGH-LEVEL
    // VIEW** for what to do with it.
    enum Version {
        V0_1      = 0x3f61ba36;
        V0_2      = 0x723081e1; // Authorization key during handshake
        V0_3      = 0x5f75e83e; // Authorization key and protocol during handshake
    }

    // The protocol to use after the handshake, specified in V0_3
    enum Protocol {
        PROTOBUF  = 0x271ffc41;
        JSON      = 0x7e6970c7;
    }
}

// You send one of:
// * A [START] query with a [Term] to evaluate and a unique-per-connection token.
// * A [CONTINUE] query with the same token as a [START] query that returned
//   [SUCCESS_PARTIAL] in its [Response].
// * A [STOP] query with the same token as a [START] query that you want to stop.
// * A [NOREPLY_WAIT] query with a unique per-connection token. The server answers
//   with a [WAIT_COMPLETE] [Response].
message Query {
    enum QueryType {
        START    = 1; // Start a new query.
        CONTINUE = 2; // Continue a query that returned [SUCCESS_PARTIAL]
                      // (see [Response]).
        STOP     = 3; // Stop a query partway through executing.
        NOREPLY_WAIT = 4;
                      // Wait for noreply operations to finish.
    }
    optional QueryType type = 1;
    // A [Term] is how we represent the operations we want a query to perform.
    optional Term query = 2; // only present when [type] = [START]
    optional int64 token = 3;
    // This flag is ignored on the server.  `noreply` should be added
    // to `global_optargs` instead (the key "noreply" should map to
    // either true or false).
    optional bool OBSOLETE_noreply = 4 [default = false];

    // If this is set to [true], then [Datum] values will sometimes be
    // of [DatumType] [R_JSON] (see below).  This can provide enormous
    // speedups in languages with poor protobuf libraries.
    optional bool accepts_r_json = 5 [default = false];

    message AssocPair {
        optional string key = 1;
        optional Term val = 2;
    }
    repeated AssocPair global_optargs = 6;
}

// A backtrace frame (see `backtrace` in Response below)
message Frame {
    enum FrameType {
        POS = 1; // Error occured in a positional argument.
        OPT = 2; // Error occured in an optional argument.
    }
    optional FrameType type = 1;
    optional int64 pos = 2; // The index of the positional argument.
    optional string opt = 3; // The name of the optional argument.
}
message Backtrace {
    repeated Frame frames = 1;
}

// You get back a response with the same [token] as your query.
message Response {
    enum ResponseType {
        // These response types indicate success.
        SUCCESS_ATOM     = 1; // Query returned a single RQL datatype.
        SUCCESS_SEQUENCE = 2; // Query returned a sequence of RQL datatypes.
        SUCCESS_PARTIAL  = 3; // Query returned a partial sequence of RQL
                              // datatypes.  If you send a [CONTINUE] query with
                              // the same token as this response, you will get
                              // more of the sequence.  Keep sending [CONTINUE]
                              // queries until you get back [SUCCESS_SEQUENCE].
        SUCCESS_FEED     = 5; // Like [SUCCESS_PARTIAL] but for feeds.
        WAIT_COMPLETE    = 4; // A [NOREPLY_WAIT] query completed.

        // These response types indicate failure.
        CLIENT_ERROR  = 16; // Means the client is buggy.  An example is if the
                            // client sends a malformed protobuf, or tries to
                            // send [CONTINUE] for an unknown token.
        COMPILE_ERROR = 17; // Means the query failed during parsing or type
                            // checking.  For example, if you pass too many
                            // arguments to a function.
        RUNTIME_ERROR = 18; // Means the query failed at runtime.  An example is
                            // if you add together two values from a table, but
                            // they turn out at runtime to be booleans rather
                            // than numbers.
    }
    optional ResponseType type = 1;
    optional int64 token = 2; // Indicates what [Query] this response corresponds to.

    // [response] contains 1 RQL datum if [type] is [SUCCESS_ATOM], or many RQL
    // data if [type] is [SUCCESS_SEQUENCE] or [SUCCESS_PARTIAL].  It contains 1
    // error message (of type [R_STR]) in all other cases.
    repeated Datum response = 3;

    // If [type] is [CLIENT_ERROR], [TYPE_ERROR], or [RUNTIME_ERROR], then a
    // backtrace will be provided.  The backtrace says where in the query the
    // error occured.  Ideally this information will be presented to the user as
    // a pretty-printed version of their query with the erroneous section
    // underlined.  A backtrace is a series of 0 or more [Frame]s, each of which
    // specifies either the index of a positional argument or the name of an
    // optional argument.  (Those words will make more sense if you look at the
    // [Term] message below.)
    optional Backtrace backtrace = 4; // Contains n [Frame]s when you get back an error.

    // If the [global_optargs] in the [Query] that this [Response] is a
    // response to contains a key "profile" which maps to a static value of
    // true then [profile] will contain a [Datum] which provides profiling
    // information about the execution of the query. This field should be
    // returned to the user along with the result that would normally be
    // returned (a datum or a cursor). In official drivers this is accomplished
    // by putting them inside of an object with "value" mapping to the return
    // value and "profile" mapping to the profile object.
    optional Datum profile = 5;
}

// A [Datum] is a chunk of data that can be serialized to disk or returned to
// the user in a Response.  Currently we only support JSON types, but we may
// support other types in the future (e.g., a date type or an integer type).
message Datum {
    enum DatumType {
        R_NULL   = 1;
        R_BOOL   = 2;
        R_NUM    = 3; // a double
        R_STR    = 4;
        R_ARRAY  = 5;
        R_OBJECT = 6;
        // This [DatumType] will only be used if [accepts_r_json] is
        // set to [true] in [Query].  [r_str] will be filled with a
        // JSON encoding of the [Datum].
        R_JSON   = 7; // uses r_str
    }
    optional DatumType type = 1;
    optional bool r_bool = 2;
    optional double r_num = 3;
    optional string r_str = 4;

    repeated Datum r_array = 5;
    message AssocPair {
        optional string key = 1;
        optional Datum val = 2;
    }
    repeated AssocPair r_object = 6;

    extensions 10000 to 20000;
}

// A [Term] is either a piece of data (see **Datum** above), or an operator and
// its operands.  If you have a [Datum], it's stored in the member [datum].  If
// you have an operator, its positional arguments are stored in [args] and its
// optional arguments are stored in [optargs].
//
// A note about type signatures:
// We use the following notation to denote types:
//   arg1_type, arg2_type, argrest_type... -> result_type
// So, for example, if we have a function `avg` that takes any number of
// arguments and averages them, we might write:
//   NUMBER... -> NUMBER
// Or if we had a function that took one number modulo another:
//   NUMBER, NUMBER -> NUMBER
// Or a function that takes a table and a primary key of any Datum type, then
// retrieves the entry with that primary key:
//   Table, DATUM -> OBJECT
// Some arguments must be provided as literal values (and not the results of sub
// terms).  These are marked with a `!`.
// Optional arguments are specified within curly braces as argname `:` value
// type (e.x `{use_outdated:BOOL}`)
// Many RQL operations are polymorphic. For these, alterantive type signatures
// are separated by `|`.
//
// The RQL type hierarchy is as follows:
//   Top
//     DATUM
//       NULL
//       BOOL
//       NUMBER
//       STRING
//       OBJECT
//         SingleSelection
//       ARRAY
//     Sequence
//       ARRAY
//       Stream
//         StreamSelection
//           Table
//     Database
//     Function
//     Ordering - used only by ORDER_BY
//     Pathspec -- an object, string, or array that specifies a path
//   Error
message Term {
    enum TermType {
        // A RQL datum, stored in `datum` below.
        DATUM = 1;

        MAKE_ARRAY = 2; // DATUM... -> ARRAY
        // Evaluate the terms in [optargs] and make an object
        MAKE_OBJ   = 3; // {...} -> OBJECT

        // * Compound types

        // Takes an integer representing a variable and returns the value stored
        // in that variable.  It's the responsibility of the client to translate
        // from their local representation of a variable to a unique _non-negative_
        // integer for that variable.  (We do it this way instead of letting
        // clients provide variable names as strings to discourage
        // variable-capturing client libraries, and because it's more efficient
        // on the wire.)
        VAR          = 10; // !NUMBER -> DATUM
        // Takes some javascript code and executes it.
        JAVASCRIPT   = 11; // STRING {timeout: !NUMBER} -> DATUM |
                           // STRING {timeout: !NUMBER} -> Function(*)

        // Takes an HTTP URL and gets it.  If the get succeeds and
        //  returns valid JSON, it is converted into a DATUM
        HTTP = 153; // STRING {data: OBJECT | STRING,
                    //         timeout: !NUMBER,
                    //         method: STRING,
                    //         params: OBJECT,
                    //         header: OBJECT | ARRAY,
                    //         attempts: NUMBER,
                    //         redirects: NUMBER,
                    //         verify: BOOL,
                    //         page: FUNC | STRING,
                    //         page_limit: NUMBER,
                    //         auth: OBJECT,
                    //         result_format: STRING,
                    //         } -> STRING | STREAM

        // Takes a string and throws an error with that message.
        // Inside of a `default` block, you can omit the first
        // argument to rethrow whatever error you catch (this is most
        // useful as an argument to the `default` filter optarg).
        ERROR        = 12; // STRING -> Error | -> Error
        // Takes nothing and returns a reference to the implicit variable.
        IMPLICIT_VAR = 13; // -> DATUM

        // * Data Operators
        // Returns a reference to a database.
        DB    = 14; // STRING -> Database
        // Returns a reference to a table.
        TABLE = 15; // Database, STRING, {use_outdated:BOOL} -> Table | STRING, {use_outdated:BOOL} -> Table
        // Gets a single element from a table by its primary or a secondary key.
        GET   = 16; // Table, STRING -> SingleSelection | Table, NUMBER -> SingleSelection |
                    // Table, STRING -> NULL            | Table, NUMBER -> NULL |
        GET_ALL = 78; // Table, DATUM..., {index:!STRING} => ARRAY

        // Simple DATUM Ops
        EQ  = 17; // DATUM... -> BOOL
        NE  = 18; // DATUM... -> BOOL
        LT  = 19; // DATUM... -> BOOL
        LE  = 20; // DATUM... -> BOOL
        GT  = 21; // DATUM... -> BOOL
        GE  = 22; // DATUM... -> BOOL
        NOT = 23; // BOOL -> BOOL
        // ADD can either add two numbers or concatenate two arrays.
        ADD = 24; // NUMBER... -> NUMBER | STRING... -> STRING
        SUB = 25; // NUMBER... -> NUMBER
        MUL = 26; // NUMBER... -> NUMBER
        DIV = 27; // NUMBER... -> NUMBER
        MOD = 28; // NUMBER, NUMBER -> NUMBER

        // DATUM Array Ops
        // Append a single element to the end of an array (like `snoc`).
        APPEND = 29; // ARRAY, DATUM -> ARRAY
        // Prepend a single element to the end of an array (like `cons`).
        PREPEND = 80; // ARRAY, DATUM -> ARRAY
        //Remove the elements of one array from another array.
        DIFFERENCE = 95; // ARRAY, ARRAY -> ARRAY

        // DATUM Set Ops
        // Set ops work on arrays. They don't use actual sets and thus have
        // performance characteristics you would expect from arrays rather than
        // from sets. All set operations have the post condition that they
        // array they return contains no duplicate values.
        SET_INSERT = 88; // ARRAY, DATUM -> ARRAY
        SET_INTERSECTION = 89; // ARRAY, ARRAY -> ARRAY
        SET_UNION = 90; // ARRAY, ARRAY -> ARRAY
        SET_DIFFERENCE = 91; // ARRAY, ARRAY -> ARRAY

        SLICE  = 30; // Sequence, NUMBER, NUMBER -> Sequence
        SKIP  = 70; // Sequence, NUMBER -> Sequence
        LIMIT = 71; // Sequence, NUMBER -> Sequence
        INDEXES_OF = 87; // Sequence, DATUM -> Sequence | Sequence, Function(1) -> Sequence
        CONTAINS = 93; // Sequence, DATUM -> BOOL | Sequence, Function(1) -> BOOL

        // Stream/Object Ops
        // Get a particular field from an object, or map that over a
        // sequence.
        GET_FIELD  = 31; // OBJECT, STRING -> DATUM
                         // | Sequence, STRING -> Sequence
        // Return an array containing the keys of the object.
        KEYS = 94; // OBJECT -> ARRAY
        // Creates an object
        OBJECT = 143; // STRING, DATUM, ... -> OBJECT
        // Check whether an object contains all the specified fields,
        // or filters a sequence so that all objects inside of it
        // contain all the specified fields.
        HAS_FIELDS = 32; // OBJECT, Pathspec... -> BOOL
        // x.with_fields(...) <=> x.has_fields(...).pluck(...)
        WITH_FIELDS = 96; // Sequence, Pathspec... -> Sequence
        // Get a subset of an object by selecting some attributes to preserve,
        // or map that over a sequence.  (Both pick and pluck, polymorphic.)
        PLUCK    = 33; // Sequence, Pathspec... -> Sequence | OBJECT, Pathspec... -> OBJECT
        // Get a subset of an object by selecting some attributes to discard, or
        // map that over a sequence.  (Both unpick and without, polymorphic.)
        WITHOUT  = 34; // Sequence, Pathspec... -> Sequence | OBJECT, Pathspec... -> OBJECT
        // Merge objects (right-preferential)
        MERGE    = 35; // OBJECT... -> OBJECT | Sequence -> Sequence

        // Sequence Ops
        // Get all elements of a sequence between two values.
        // Half-open by default, but the openness of either side can be
        // changed by passing 'closed' or 'open for `right_bound` or
        // `left_bound`.
        BETWEEN   = 36; // StreamSelection, DATUM, DATUM, {index:!STRING, right_bound:STRING, left_bound:STRING} -> StreamSelection
        REDUCE    = 37; // Sequence, Function(2) -> DATUM
        MAP       = 38; // Sequence, Function(1) -> Sequence

        // Filter a sequence with either a function or a shortcut
        // object (see API docs for details).  The body of FILTER is
        // wrapped in an implicit `.default(false)`, and you can
        // change the default value by specifying the `default`
        // optarg.  If you make the default `r.error`, all errors
        // caught by `default` will be rethrown as if the `default`
        // did not exist.
        FILTER    = 39; // Sequence, Function(1), {default:DATUM} -> Sequence |
                        // Sequence, OBJECT, {default:DATUM} -> Sequence
        // Map a function over a sequence and then concatenate the results together.
        CONCATMAP = 40; // Sequence, Function(1) -> Sequence
        // Order a sequence based on one or more attributes.
        ORDERBY   = 41; // Sequence, (!STRING | Ordering)... -> Sequence
        // Get all distinct elements of a sequence (like `uniq`).
        DISTINCT  = 42; // Sequence -> Sequence
        // Count the number of elements in a sequence, or only the elements that match
        // a given filter.
        COUNT     = 43; // Sequence -> NUMBER | Sequence, DATUM -> NUMBER | Sequence, Function(1) -> NUMBER
        IS_EMPTY = 86; // Sequence -> BOOL
        // Take the union of multiple sequences (preserves duplicate elements! (use distinct)).
        UNION     = 44; // Sequence... -> Sequence
        // Get the Nth element of a sequence.
        NTH       = 45; // Sequence, NUMBER -> DATUM

        INNER_JOIN         = 48; // Sequence, Sequence, Function(2) -> Sequence
        OUTER_JOIN         = 49; // Sequence, Sequence, Function(2) -> Sequence
        // An inner-join that does an equality comparison on two attributes.
        EQ_JOIN            = 50; // Sequence, !STRING, Sequence, {index:!STRING} -> Sequence
        ZIP                = 72; // Sequence -> Sequence

        // Array Ops
        // Insert an element in to an array at a given index.
        INSERT_AT          = 82; // ARRAY, NUMBER, DATUM -> ARRAY
        // Remove an element at a given index from an array.
        DELETE_AT          = 83; // ARRAY, NUMBER -> ARRAY |
                                 // ARRAY, NUMBER, NUMBER -> ARRAY
        // Change the element at a given index of an array.
        CHANGE_AT          = 84; // ARRAY, NUMBER, DATUM -> ARRAY
        // Splice one array in to another array.
        SPLICE_AT          = 85; // ARRAY, NUMBER, ARRAY -> ARRAY

        // * Type Ops
        // Coerces a datum to a named type (e.g. "bool").
        // If you previously used `stream_to_array`, you should use this instead
        // with the type "array".
        COERCE_TO = 51; // Top, STRING -> Top
        // Returns the named type of a datum (e.g. TYPEOF(true) = "BOOL")
        TYPEOF = 52; // Top -> STRING

        // * Write Ops (the OBJECTs contain data about number of errors etc.)
        // Updates all the rows in a selection.  Calls its Function with the row
        // to be updated, and then merges the result of that call.
        UPDATE   = 53; // StreamSelection, Function(1), {non_atomic:BOOL, durability:STRING, return_vals:BOOL} -> OBJECT |
                       // SingleSelection, Function(1), {non_atomic:BOOL, durability:STRING, return_vals:BOOL} -> OBJECT |
                       // StreamSelection, OBJECT,      {non_atomic:BOOL, durability:STRING, return_vals:BOOL} -> OBJECT |
                       // SingleSelection, OBJECT,      {non_atomic:BOOL, durability:STRING, return_vals:BOOL} -> OBJECT
        // Deletes all the rows in a selection.
        DELETE   = 54; // StreamSelection, {durability:STRING, return_vals:BOOL} -> OBJECT | SingleSelection -> OBJECT
        // Replaces all the rows in a selection.  Calls its Function with the row
        // to be replaced, and then discards it and stores the result of that
        // call.
        REPLACE  = 55; // StreamSelection, Function(1), {non_atomic:BOOL, durability:STRING, return_vals:BOOL} -> OBJECT | SingleSelection, Function(1), {non_atomic:BOOL, durability:STRING, return_vals:BOOL} -> OBJECT
        // Inserts into a table.  If `conflict` is replace, overwrites
        // entries with the same primary key.  If `conflict` is
        // update, does an update on the entry.  If `conflict` is
        // error, or is omitted, conflicts will trigger an error.
        INSERT   = 56; // Table, OBJECT, {conflict:STRING, durability:STRING, return_vals:BOOL} -> OBJECT | Table, Sequence, {conflict:STRING, durability:STRING, return_vals:BOOL} -> OBJECT

        // * Administrative OPs
        // Creates a database with a particular name.
        DB_CREATE    = 57; // STRING -> OBJECT
        // Drops a database with a particular name.
        DB_DROP      = 58; // STRING -> OBJECT
        // Lists all the databases by name.  (Takes no arguments)
        DB_LIST      = 59; // -> ARRAY
        // Creates a table with a particular name in a particular
        // database.  (You may omit the first argument to use the
        // default database.)
        TABLE_CREATE = 60; // Database, STRING, {datacenter:STRING, primary_key:STRING, durability:STRING} -> OBJECT
                           // STRING, {datacenter:STRING, primary_key:STRING, durability:STRING} -> OBJECT
        // Drops a table with a particular name from a particular
        // database.  (You may omit the first argument to use the
        // default database.)
        TABLE_DROP   = 61; // Database, STRING -> OBJECT
                           // STRING -> OBJECT
        // Lists all the tables in a particular database.  (You may
        // omit the first argument to use the default database.)
        TABLE_LIST   = 62; // Database -> ARRAY
                           //  -> ARRAY
        // Ensures that previously issued soft-durability writes are complete and
        // written to disk.
        SYNC     = 138; // Table -> OBJECT

        // * Secondary indexes OPs
        // Creates a new secondary index with a particular name and definition.
        INDEX_CREATE = 75; // Table, STRING, Function(1), {multi:BOOL} -> OBJECT
        // Drops a secondary index with a particular name from the specified table.
        INDEX_DROP   = 76; // Table, STRING -> OBJECT
        // Lists all secondary indexes on a particular table.
        INDEX_LIST   = 77; // Table -> ARRAY
        // Gets information about whether or not a set of indexes are ready to
        // be accessed. Returns a list of objects that look like this:
        // {index:STRING, ready:BOOL[, blocks_processed:NUMBER, blocks_total:NUMBER]}
        INDEX_STATUS = 139; // Table, STRING... -> ARRAY
        // Blocks until a set of indexes are ready to be accessed. Returns the
        // same values INDEX_STATUS.
        INDEX_WAIT = 140; // Table, STRING... -> ARRAY

        // * Control Operators
        // Calls a function on data
        FUNCALL  = 64; // Function(*), DATUM... -> DATUM
        // Executes its first argument, and returns its second argument if it
        // got [true] or its third argument if it got [false] (like an `if`
        // statement).
        BRANCH  = 65; // BOOL, Top, Top -> Top
        // Returns true if any of its arguments returns true (short-circuits).
        // (Like `or` in most languages.)
        ANY     = 66; // BOOL... -> BOOL
        // Returns true if all of its arguments return true (short-circuits).
        // (Like `and` in most languages.)
        ALL     = 67; // BOOL... -> BOOL
        // Calls its Function with each entry in the sequence
        // and executes the array of terms that Function returns.
        FOREACH = 68; // Sequence, Function(1) -> OBJECT

////////////////////////////////////////////////////////////////////////////////
////////// Special Terms
////////////////////////////////////////////////////////////////////////////////

        // An anonymous function.  Takes an array of numbers representing
        // variables (see [VAR] above), and a [Term] to execute with those in
        // scope.  Returns a function that may be passed an array of arguments,
        // then executes the Term with those bound to the variable names.  The
        // user will never construct this directly.  We use it internally for
        // things like `map` which take a function.  The "arity" of a [Function] is
        // the number of arguments it takes.
        // For example, here's what `_X_.map{|x| x+2}` turns into:
        // Term {
        //   type = MAP;
        //   args = [_X_,
        //           Term {
        //             type = Function;
        //             args = [Term {
        //                       type = DATUM;
        //                       datum = Datum {
        //                         type = R_ARRAY;
        //                         r_array = [Datum { type = R_NUM; r_num = 1; }];
        //                       };
        //                     },
        //                     Term {
        //                       type = ADD;
        //                       args = [Term {
        //                                 type = VAR;
        //                                 args = [Term {
        //                                           type = DATUM;
        //                                           datum = Datum { type = R_NUM;
        //                                                           r_num = 1};
        //                                         }];
        //                               },
        //                               Term {
        //                                 type = DATUM;
        //                                 datum = Datum { type = R_NUM; r_num = 2; };
        //                               }];
        //                     }];
        //           }];
        FUNC = 69; // ARRAY, Top -> ARRAY -> Top

        // Indicates to ORDER_BY that this attribute is to be sorted in ascending order.
        ASC = 73; // !STRING -> Ordering
        // Indicates to ORDER_BY that this attribute is to be sorted in descending order.
        DESC = 74; // !STRING -> Ordering

        // Gets info about anything.  INFO is most commonly called on tables.
        INFO = 79; // Top -> OBJECT

        // `a.match(b)` returns a match object if the string `a`
        // matches the regular expression `b`.
        MATCH = 97; // STRING, STRING -> DATUM

        // Change the case of a string.
        UPCASE   = 141; // STRING -> STRING
        DOWNCASE = 142; // STRING -> STRING

        // Select a number of elements from sequence with uniform distribution.
        SAMPLE = 81; // Sequence, NUMBER -> Sequence

        // Evaluates its first argument.  If that argument returns
        // NULL or throws an error related to the absence of an
        // expected value (for instance, accessing a non-existent
        // field or adding NULL to an integer), DEFAULT will either
        // return its second argument or execute it if it's a
        // function.  If the second argument is a function, it will be
        // passed either the text of the error or NULL as its
        // argument.
        DEFAULT = 92; // Top, Top -> Top

        // Parses its first argument as a json string and returns it as a
        // datum.
        JSON = 98; // STRING -> DATUM

        // Parses its first arguments as an ISO 8601 time and returns it as a
        // datum.
        ISO8601 = 99; // STRING -> PSEUDOTYPE(TIME)
        // Prints a time as an ISO 8601 time.
        TO_ISO8601 = 100; // PSEUDOTYPE(TIME) -> STRING

        // Returns a time given seconds since epoch in UTC.
        EPOCH_TIME = 101; // NUMBER -> PSEUDOTYPE(TIME)
        // Returns seconds since epoch in UTC given a time.
        TO_EPOCH_TIME = 102; // PSEUDOTYPE(TIME) -> NUMBER

        // The time the query was received by the server.
        NOW = 103; // -> PSEUDOTYPE(TIME)
        // Puts a time into an ISO 8601 timezone.
        IN_TIMEZONE = 104; // PSEUDOTYPE(TIME), STRING -> PSEUDOTYPE(TIME)
        // a.during(b, c) returns whether a is in the range [b, c)
        DURING = 105; // PSEUDOTYPE(TIME), PSEUDOTYPE(TIME), PSEUDOTYPE(TIME) -> BOOL
        // Retrieves the date portion of a time.
        DATE = 106; // PSEUDOTYPE(TIME) -> PSEUDOTYPE(TIME)
        // x.time_of_day == x.date - x
        TIME_OF_DAY = 126; // PSEUDOTYPE(TIME) -> NUMBER
        // Returns the timezone of a time.
        TIMEZONE = 127; // PSEUDOTYPE(TIME) -> STRING

        // These access the various components of a time.
        YEAR = 128; // PSEUDOTYPE(TIME) -> NUMBER
        MONTH = 129; // PSEUDOTYPE(TIME) -> NUMBER
        DAY = 130; // PSEUDOTYPE(TIME) -> NUMBER
        DAY_OF_WEEK = 131; // PSEUDOTYPE(TIME) -> NUMBER
        DAY_OF_YEAR = 132; // PSEUDOTYPE(TIME) -> NUMBER
        HOURS = 133; // PSEUDOTYPE(TIME) -> NUMBER
        MINUTES = 134; // PSEUDOTYPE(TIME) -> NUMBER
        SECONDS = 135; // PSEUDOTYPE(TIME) -> NUMBER

        // Construct a time from a date and optional timezone or a
        // date+time and optional timezone.
        TIME = 136; // NUMBER, NUMBER, NUMBER -> PSEUDOTYPE(TIME) |
                    // NUMBER, NUMBER, NUMBER, STRING -> PSEUDOTYPE(TIME) |
                    // NUMBER, NUMBER, NUMBER, NUMBER, NUMBER, NUMBER -> PSEUDOTYPE(TIME) |
                    // NUMBER, NUMBER, NUMBER, NUMBER, NUMBER, NUMBER, STRING -> PSEUDOTYPE(TIME) |

        // Constants for ISO 8601 days of the week.
        MONDAY = 107;    // -> 1
        TUESDAY = 108;   // -> 2
        WEDNESDAY = 109; // -> 3
        THURSDAY = 110;  // -> 4
        FRIDAY = 111;    // -> 5
        SATURDAY = 112;  // -> 6
        SUNDAY = 113;    // -> 7

        // Constants for ISO 8601 months.
        JANUARY = 114;   // -> 1
        FEBRUARY = 115;  // -> 2
        MARCH = 116;     // -> 3
        APRIL = 117;     // -> 4
        MAY = 118;       // -> 5
        JUNE = 119;      // -> 6
        JULY = 120;      // -> 7
        AUGUST = 121;    // -> 8
        SEPTEMBER = 122; // -> 9
        OCTOBER = 123;   // -> 10
        NOVEMBER = 124;  // -> 11
        DECEMBER = 125;  // -> 12

        // Indicates to MERGE to replace the other object rather than merge it.
        LITERAL = 137; // JSON -> Merging

        // SEQUENCE, STRING -> GROUPED_SEQUENCE | SEQUENCE, FUNCTION -> GROUPED_SEQUENCE
        GROUP = 144;
        SUM = 145;
        AVG = 146;
        MIN = 147;
        MAX = 148;

        // `str.split()` splits on whitespace
        // `str.split(" ")` splits on spaces only
        // `str.split(" ", 5)` splits on spaces with at most 5 results
        // `str.split(nil, 5)` splits on whitespace with at most 5 results
        SPLIT = 149; // STRING -> ARRAY | STRING, STRING -> ARRAY | STRING, STRING, NUMBER -> ARRAY | STRING, NULL, NUMBER -> ARRAY

        UNGROUP = 150; // GROUPED_DATA -> ARRAY

        // Takes a range of numbers and returns a random number within the range
        RANDOM = 151; // NUMBER, NUMBER {float:BOOL} -> DATUM

        CHANGES = 152; // TABLE -> STREAM
        ARGS = 154; // ARRAY -> SPECIAL (used to splice arguments)
<<<<<<< HEAD

        // TODO! document
        GEOJSON = 155;
        TOGEOJSON = 156;
        POINT = 157;
        LINE = 158;
        POLYGON = 159;
        DISTANCE = 160;
        INTERSECTS = 161;
        INCLUDES = 162;
        CIRCLE = 163;
        RECTANGLE = 164;
=======
        BINARY = 155; // STRING -> PSEUDOTYPE(BINARY)
>>>>>>> dd00cb2f
    }
    optional TermType type = 1;

    // This is only used when type is DATUM.
    optional Datum datum = 2;

    repeated Term args = 3; // Holds the positional arguments of the query.
    message AssocPair {
        optional string key = 1;
        optional Term val = 2;
    }
    repeated AssocPair optargs = 4; // Holds the optional arguments of the query.
    // (Note that the order of the optional arguments doesn't matter; think of a
    // Hash.)

    extensions 10000 to 20000;
}

////////////////////////////////////////////////////////////////////////////////
//                                  EXAMPLE                                   //
////////////////////////////////////////////////////////////////////////////////
//   ```ruby
//   r.table('tbl', {:use_outdated => true}).insert([{:id => 0}, {:id => 1}])
//   ```
// Would turn into:
//   Term {
//     type = INSERT;
//     args = [Term {
//               type = TABLE;
//               args = [Term {
//                         type = DATUM;
//                         datum = Datum { type = R_STR; r_str = "tbl"; };
//                       }];
//               optargs = [["use_outdated",
//                           Term {
//                             type = DATUM;
//                             datum = Datum { type = R_BOOL; r_bool = true; };
//                           }]];
//             },
//             Term {
//               type = MAKE_ARRAY;
//               args = [Term {
//                         type = DATUM;
//                         datum = Datum { type = R_OBJECT; r_object = [["id", 0]]; };
//                       },
//                       Term {
//                         type = DATUM;
//                         datum = Datum { type = R_OBJECT; r_object = [["id", 1]]; };
//                       }];
//             }]
//   }
// And the server would reply:
//   Response {
//     type = SUCCESS_ATOM;
//     token = 1;
//     response = [Datum { type = R_OBJECT; r_object = [["inserted", 2]]; }];
//   }
// Or, if there were an error:
//   Response {
//     type = RUNTIME_ERROR;
//     token = 1;
//     response = [Datum { type = R_STR; r_str = "The table `tbl` doesn't exist!"; }];
//     backtrace = [Frame { type = POS; pos = 0; }, Frame { type = POS; pos = 0; }];
//   }<|MERGE_RESOLUTION|>--- conflicted
+++ resolved
@@ -652,22 +652,21 @@
 
         CHANGES = 152; // TABLE -> STREAM
         ARGS = 154; // ARRAY -> SPECIAL (used to splice arguments)
-<<<<<<< HEAD
+
+        BINARY = 155; // STRING -> PSEUDOTYPE(BINARY)
 
         // TODO! document
-        GEOJSON = 155;
-        TOGEOJSON = 156;
-        POINT = 157;
-        LINE = 158;
-        POLYGON = 159;
-        DISTANCE = 160;
-        INTERSECTS = 161;
-        INCLUDES = 162;
-        CIRCLE = 163;
-        RECTANGLE = 164;
-=======
-        BINARY = 155; // STRING -> PSEUDOTYPE(BINARY)
->>>>>>> dd00cb2f
+        GEOJSON = 156;
+        TOGEOJSON = 157;
+        POINT = 158;
+        LINE = 159;
+        POLYGON = 160;
+        DISTANCE = 161;
+        INTERSECTS = 162;
+        INCLUDES = 163;
+        CIRCLE = 164;
+        RECTANGLE = 165;
+
     }
     optional TermType type = 1;
 
