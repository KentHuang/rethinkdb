--- conflicted
+++ resolved
@@ -243,13 +243,8 @@
         : chunk_fun(chunk_fun_) { }
     ~rdb_backfill_callback_t() { }
 
-<<<<<<< HEAD
-    void on_delete_range(const key_range_t &range) {
-        chunk_fun(rdb_protocol_t::backfill_chunk_t::delete_range(range));
-=======
     void on_delete_range(const region_t &range) {
         chunk_fun(chunk_t::delete_range(range));
->>>>>>> 15fb7b72
     }
 
     void on_deletion(const btree_key_t *key, UNUSED repli_timestamp_t recency) {
