// Copyright 2010-2014 RethinkDB, all rights reserved.
#include "rdb_protocol/protocol.hpp"

#include <algorithm>
#include <functional>

#include "clustering/administration/metadata.hpp"
#include "concurrency/cross_thread_signal.hpp"
#include "concurrency/cross_thread_watchable.hpp"
#include "containers/cow_ptr.hpp"
#include "containers/disk_backed_queue.hpp"
#include "rdb_protocol/btree.hpp"
#include "rdb_protocol/changefeed.hpp"
#include "rdb_protocol/env.hpp"
#include "rdb_protocol/func.hpp"
#include "rdb_protocol/ql2.pb.h"
#include "rdb_protocol/store.hpp"
#include "rpc/semilattice/view.hpp"
#include "rpc/semilattice/view/field.hpp"
#include "rpc/semilattice/watchable.hpp"

#include "debug.hpp"

store_key_t key_max(sorting_t sorting) {
    return !reversed(sorting) ? store_key_t::max() : store_key_t::min();
}

//TODO figure out how to do 0 copy serialization with this.

#define RDB_MAKE_PROTOB_SERIALIZABLE_HELPER(pb_t, isinline)             \
    isinline void serialize(write_message_t *wm, const pb_t &p) {       \
        CT_ASSERT(sizeof(int) == sizeof(int32_t));                      \
        int size = p.ByteSize();                                        \
        scoped_array_t<char> data(size);                                \
        p.SerializeToArray(data.data(), size);                          \
        int32_t size32 = size;                                          \
        serialize(wm, size32);                                          \
        wm->append(data.data(), data.size());                           \
    }                                                                   \
                                                                        \
    isinline MUST_USE archive_result_t deserialize(read_stream_t *s, pb_t *p) { \
        CT_ASSERT(sizeof(int) == sizeof(int32_t));                      \
        int32_t size;                                                   \
        archive_result_t res = deserialize(s, &size);                   \
        if (bad(res)) { return res; }                                   \
        if (size < 0) { return archive_result_t::RANGE_ERROR; }         \
        scoped_array_t<char> data(size);                                \
        int64_t read_res = force_read(s, data.data(), data.size());     \
        if (read_res != size) { return archive_result_t::SOCK_ERROR; }  \
        p->ParseFromArray(data.data(), data.size());                    \
        return archive_result_t::SUCCESS;                               \
    }

#define RDB_IMPL_PROTOB_SERIALIZABLE(pb_t) RDB_MAKE_PROTOB_SERIALIZABLE_HELPER(pb_t, )

RDB_IMPL_PROTOB_SERIALIZABLE(Term);
RDB_IMPL_PROTOB_SERIALIZABLE(Datum);
RDB_IMPL_PROTOB_SERIALIZABLE(Backtrace);

datum_range_t::datum_range_t()
    : left_bound_type(key_range_t::none), right_bound_type(key_range_t::none) { }
datum_range_t::datum_range_t(
    counted_t<const ql::datum_t> _left_bound, key_range_t::bound_t _left_bound_type,
    counted_t<const ql::datum_t> _right_bound, key_range_t::bound_t _right_bound_type)
    : left_bound(_left_bound), right_bound(_right_bound),
      left_bound_type(_left_bound_type), right_bound_type(_right_bound_type) { }
datum_range_t::datum_range_t(counted_t<const ql::datum_t> val)
    : left_bound(val), right_bound(val),
      left_bound_type(key_range_t::closed), right_bound_type(key_range_t::closed) { }

datum_range_t datum_range_t::universe()  {
    return datum_range_t(counted_t<const ql::datum_t>(), key_range_t::open,
                         counted_t<const ql::datum_t>(), key_range_t::open);
}
bool datum_range_t::is_universe() const {
    return !left_bound.has() && !right_bound.has()
        && left_bound_type == key_range_t::open && right_bound_type == key_range_t::open;
}

bool datum_range_t::contains(counted_t<const ql::datum_t> val) const {
    return (!left_bound.has()
            || *left_bound < *val
            || (*left_bound == *val && left_bound_type == key_range_t::closed))
        && (!right_bound.has()
            || *right_bound > *val
            || (*right_bound == *val && right_bound_type == key_range_t::closed));
}

key_range_t datum_range_t::to_primary_keyrange() const {
    return key_range_t(
        left_bound_type,
        left_bound.has()
            ? store_key_t(left_bound->print_primary())
            : store_key_t::min(),
        right_bound_type,
        right_bound.has()
            ? store_key_t(right_bound->print_primary())
            : store_key_t::max());
}

key_range_t datum_range_t::to_sindex_keyrange() const {
    return rdb_protocol::sindex_key_range(
        left_bound.has()
            ? store_key_t(left_bound->truncated_secondary())
            : store_key_t::min(),
        right_bound.has()
            ? store_key_t(right_bound->truncated_secondary())
            : store_key_t::max());
}

RDB_IMPL_SERIALIZABLE_3(backfill_atom_t, key, value, recency);

namespace rdb_protocol {

void post_construct_and_drain_queue(
        auto_drainer_t::lock_t lock,
        const std::set<uuid_u> &sindexes_to_bring_up_to_date,
        store_t *store,
        internal_disk_backed_queue_t *mod_queue_ptr)
    THROWS_NOTHING;

/* Creates a queue of operations for the sindex, runs a post construction for
 * the data already in the btree and finally drains the queue. */
void bring_sindexes_up_to_date(
        const std::set<std::string> &sindexes_to_bring_up_to_date,
        store_t *store,
        buf_lock_t *sindex_block)
    THROWS_NOTHING
{
    with_priority_t p(CORO_PRIORITY_SINDEX_CONSTRUCTION);

    /* We register our modification queue here.
     * We must register it before calling post_construct_and_drain_queue to
     * make sure that every changes which we don't learn about in
     * the parallel traversal that's started there, we do learn about from the mod
     * queue. Changes that happen between the mod queue registration and
     * the parallel traversal will be accounted for twice. That is ok though,
     * since every modification can be applied repeatedly without causing any
     * damage (if that should ever not true for any of the modifications, that
     * modification must be fixed or this code would have to be changed to account
     * for that). */
    uuid_u post_construct_id = generate_uuid();

    /* Keep the store alive for as long as mod_queue exists. It uses its io_backender
     * and perfmon_collection, so that is important. */
    auto_drainer_t::lock_t store_drainer_acq(&store->drainer);

    scoped_ptr_t<internal_disk_backed_queue_t> mod_queue(
            new internal_disk_backed_queue_t(
                store->io_backender_,
                serializer_filepath_t(
                    store->base_path_,
                    "post_construction_" + uuid_to_str(post_construct_id)),
                &store->perfmon_collection));

    {
        scoped_ptr_t<new_mutex_in_line_t> acq =
            store->get_in_line_for_sindex_queue(sindex_block);
        store->register_sindex_queue(mod_queue.get(), acq.get());
    }

    std::map<std::string, secondary_index_t> sindexes;
    get_secondary_indexes(sindex_block, &sindexes);
    std::set<uuid_u> sindexes_to_bring_up_to_date_uuid;

    for (auto it = sindexes_to_bring_up_to_date.begin();
         it != sindexes_to_bring_up_to_date.end(); ++it) {
        auto sindexes_it = sindexes.find(*it);
        guarantee(sindexes_it != sindexes.end());
        sindexes_to_bring_up_to_date_uuid.insert(sindexes_it->second.id);
    }

    coro_t::spawn_sometime(std::bind(
                &post_construct_and_drain_queue,
                store_drainer_acq,
                sindexes_to_bring_up_to_date_uuid,
                store,
                mod_queue.release()));
}

/* This function is really part of the logic of bring_sindexes_up_to_date
 * however it needs to be in a seperate function so that it can be spawned in a
 * coro.
 */
void post_construct_and_drain_queue(
        auto_drainer_t::lock_t lock,
        const std::set<uuid_u> &sindexes_to_bring_up_to_date,
        store_t *store,
        internal_disk_backed_queue_t *mod_queue_ptr)
    THROWS_NOTHING
{
    scoped_ptr_t<internal_disk_backed_queue_t> mod_queue(mod_queue_ptr);

    try {
        post_construct_secondary_indexes(store, sindexes_to_bring_up_to_date, lock.get_drain_signal());

        /* Drain the queue. */

        while (!lock.get_drain_signal()->is_pulsed()) {
            // Yield while we are not holding any locks yet.
            coro_t::yield();

            write_token_pair_t token_pair;
            store->new_write_token_pair(&token_pair);

            scoped_ptr_t<txn_t> queue_txn;
            scoped_ptr_t<real_superblock_t> queue_superblock;

            // We use HARD durability because we want post construction
            // to be throttled if we insert data faster than it can
            // be written to disk. Otherwise we might exhaust the cache's
            // dirty page limit and bring down the whole table.
            // Other than that, the hard durability guarantee is not actually
            // needed here.
            store->acquire_superblock_for_write(
                repli_timestamp_t::distant_past,
                2,
                write_durability_t::HARD,
                &token_pair,
                &queue_txn,
                &queue_superblock,
                lock.get_drain_signal());

            block_id_t sindex_block_id = queue_superblock->get_sindex_block_id();

            buf_lock_t queue_sindex_block
                = store->acquire_sindex_block_for_write(queue_superblock->expose_buf(),
                                                        sindex_block_id);

            queue_superblock->release();

            store_t::sindex_access_vector_t sindexes;
            store->acquire_sindex_superblocks_for_write(
                    sindexes_to_bring_up_to_date,
                    &queue_sindex_block,
                    &sindexes);

            if (sindexes.empty()) {
                break;
            }

            scoped_ptr_t<new_mutex_in_line_t> acq =
                store->get_in_line_for_sindex_queue(&queue_sindex_block);
            // TODO (daniel): Is there a way to release the queue_sindex_block
            // earlier than we do now, ideally before we wait for the acq signal?
            acq->acq_signal()->wait_lazily_unordered();

            const int MAX_CHUNK_SIZE = 10;
            int current_chunk_size = 0;
            while (current_chunk_size < MAX_CHUNK_SIZE && mod_queue->size() > 0) {
<<<<<<< HEAD
                rdb_modification_report_t mod_report;
                deserializing_viewer_t<rdb_modification_report_t>
                    viewer(&mod_report);
=======
                rdb_sindex_change_t sindex_change;
                // This involves a disk backed queue so there are no versioning issues.
                deserializing_viewer_t<rdb_sindex_change_t> viewer(&sindex_change);
>>>>>>> 170b6f3f
                mod_queue->pop(&viewer);
                rdb_post_construction_deletion_context_t deletion_context;
                rdb_update_sindexes(sindexes, &mod_report, queue_txn.get(),
                                    &deletion_context);
                ++current_chunk_size;
            }

            if (mod_queue->size() == 0) {
                for (auto it = sindexes_to_bring_up_to_date.begin();
                     it != sindexes_to_bring_up_to_date.end(); ++it) {
                    store->mark_index_up_to_date(*it, &queue_sindex_block);
                }
                store->deregister_sindex_queue(mod_queue.get(), acq.get());
                return;
            }
        }
    } catch (const interrupted_exc_t &) {
        // We were interrupted so we just exit. Sindex post construct is in an
        // indeterminate state and will be cleaned up at a later point.
    }

    if (lock.get_drain_signal()->is_pulsed()) {
        /* We were interrupted, this means we can't deregister the sindex queue
         * the standard way because it requires blocks. Use the emergency
         * method instead. */
        store->emergency_deregister_sindex_queue(mod_queue.get());
    } else {
        /* The sindexes we were post constructing were all deleted. Time to
         * deregister the queue. */
        write_token_pair_t token_pair;
        store->new_write_token_pair(&token_pair);

        scoped_ptr_t<txn_t> queue_txn;
        scoped_ptr_t<real_superblock_t> queue_superblock;

        store->acquire_superblock_for_write(
            repli_timestamp_t::distant_past,
            2,
            write_durability_t::HARD,
            &token_pair,
            &queue_txn,
            &queue_superblock,
            lock.get_drain_signal());

        block_id_t sindex_block_id = queue_superblock->get_sindex_block_id();

        buf_lock_t queue_sindex_block
            = store->acquire_sindex_block_for_write(queue_superblock->expose_buf(),
                                                    sindex_block_id);

        queue_superblock->release();

        scoped_ptr_t<new_mutex_in_line_t> acq =
                store->get_in_line_for_sindex_queue(&queue_sindex_block);
        store->deregister_sindex_queue(mod_queue.get(), acq.get());
    }
}


bool range_key_tester_t::key_should_be_erased(const btree_key_t *key) {
    uint64_t h = hash_region_hasher(key->contents, key->size);
    return delete_range->beg <= h && h < delete_range->end
        && delete_range->inner.contains_key(key->contents, key->size);
}

void add_status(const single_sindex_status_t &new_status,
    single_sindex_status_t *status_out) {
    status_out->blocks_processed += new_status.blocks_processed;
    status_out->blocks_total += new_status.blocks_total;
    status_out->ready &= new_status.ready;
}

}  // namespace rdb_protocol

rdb_context_t::rdb_context_t()
    : extproc_pool(NULL),
      ns_repo(NULL),
      cross_thread_namespace_watchables(get_num_threads()),
      cross_thread_database_watchables(get_num_threads()),
      directory_read_manager(NULL),
      signals(get_num_threads()),
      manager(NULL),
      changefeed_client(NULL),
      ql_stats_membership(
          &get_global_perfmon_collection(), &ql_stats_collection, "query_language"),
      ql_ops_running_membership(&ql_stats_collection, &ql_ops_running, "ops_running"),
      reql_http_proxy()
{ }

rdb_context_t::rdb_context_t(
    extproc_pool_t *_extproc_pool,
    mailbox_manager_t *mailbox_manager,
    namespace_repo_t *_ns_repo,
    boost::shared_ptr<semilattice_readwrite_view_t<cluster_semilattice_metadata_t> >
        _cluster_metadata,
    boost::shared_ptr<semilattice_readwrite_view_t<auth_semilattice_metadata_t> >
        _auth_metadata,
    directory_read_manager_t<cluster_directory_metadata_t>
        *_directory_read_manager,
    machine_id_t _machine_id,
    perfmon_collection_t *global_stats,
    const std::string &_reql_http_proxy)
    : extproc_pool(_extproc_pool), ns_repo(_ns_repo),
      cross_thread_namespace_watchables(get_num_threads()),
      cross_thread_database_watchables(get_num_threads()),
      cluster_metadata(_cluster_metadata),
      auth_metadata(_auth_metadata),
      directory_read_manager(_directory_read_manager),
      signals(get_num_threads()),
      machine_id(_machine_id),
      manager(mailbox_manager),
      changefeed_client(manager
                        ? make_scoped<ql::changefeed::client_t>(manager)
                        : scoped_ptr_t<ql::changefeed::client_t>()),
      ql_stats_membership(global_stats, &ql_stats_collection, "query_language"),
      ql_ops_running_membership(&ql_stats_collection, &ql_ops_running, "ops_running"),
      reql_http_proxy(_reql_http_proxy)
{
    for (int thread = 0; thread < get_num_threads(); ++thread) {
        cross_thread_namespace_watchables[thread].init(new cross_thread_watchable_variable_t<cow_ptr_t<namespaces_semilattice_metadata_t> >(
                                                    clone_ptr_t<semilattice_watchable_t<cow_ptr_t<namespaces_semilattice_metadata_t> > >
                                                        (new semilattice_watchable_t<cow_ptr_t<namespaces_semilattice_metadata_t> >(
                                                            metadata_field(&cluster_semilattice_metadata_t::rdb_namespaces, _cluster_metadata))), threadnum_t(thread)));

        cross_thread_database_watchables[thread].init(new cross_thread_watchable_variable_t<databases_semilattice_metadata_t>(
                                                    clone_ptr_t<semilattice_watchable_t<databases_semilattice_metadata_t> >
                                                        (new semilattice_watchable_t<databases_semilattice_metadata_t>(
                                                            metadata_field(&cluster_semilattice_metadata_t::databases, _cluster_metadata))), threadnum_t(thread)));

        signals[thread].init(new cross_thread_signal_t(&interruptor, threadnum_t(thread)));
    }
}

rdb_context_t::~rdb_context_t() { }

namespace rdb_protocol {
// Construct a region containing only the specified key
region_t monokey_region(const store_key_t &k) {
    uint64_t h = hash_region_hasher(k.contents(), k.size());
    return region_t(h, h + 1, key_range_t(key_range_t::closed, k, key_range_t::closed, k));
}

key_range_t sindex_key_range(const store_key_t &start,
                             const store_key_t &end) {
    store_key_t end_key;
    std::string end_key_str(key_to_unescaped_str(end));

    // Need to make the next largest store_key_t without making the key longer
    while (end_key_str.length() > 0 &&
           end_key_str[end_key_str.length() - 1] == static_cast<char>(255)) {
        end_key_str.erase(end_key_str.length() - 1);
    }

    if (end_key_str.length() == 0) {
        end_key = store_key_t::max();
    } else {
        ++end_key_str[end_key_str.length() - 1];
        end_key = store_key_t(end_key_str);
    }
    return key_range_t(key_range_t::closed, start, key_range_t::open, end_key);
}

region_t cpu_sharding_subspace(int subregion_number,
                               int num_cpu_shards) {
    guarantee(subregion_number >= 0);
    guarantee(subregion_number < num_cpu_shards);

    // We have to be careful with the math here, to avoid overflow.
    uint64_t width = HASH_REGION_HASH_SIZE / num_cpu_shards;

    uint64_t beg = width * subregion_number;
    uint64_t end = subregion_number + 1 == num_cpu_shards
        ? HASH_REGION_HASH_SIZE : beg + width;

    return region_t(beg, end, key_range_t::universe());
}

}  // namespace rdb_protocol

// Returns the key identifying the monokey region used for sindex_list_t
// operations.
store_key_t sindex_list_region_key() {
    return store_key_t();
}

/* read_t::get_region implementation */
struct rdb_r_get_region_visitor : public boost::static_visitor<region_t> {
    region_t operator()(const point_read_t &pr) const {
        return rdb_protocol::monokey_region(pr.key);
    }

    region_t operator()(const rget_read_t &rg) const {
        return rg.region;
    }

    region_t operator()(const distribution_read_t &dg) const {
        return dg.region;
    }

    region_t operator()(UNUSED const sindex_list_t &sl) const {
        return rdb_protocol::monokey_region(sindex_list_region_key());
    }

    region_t operator()(const changefeed_subscribe_t &s) const {
        return s.region;
    }

    region_t operator()(const changefeed_stamp_t &t) const {
        return t.region;
    }

    region_t operator()(const sindex_status_t &ss) const {
        return ss.region;
    }
};

region_t read_t::get_region() const THROWS_NOTHING {
    return boost::apply_visitor(rdb_r_get_region_visitor(), read);
}

struct rdb_r_shard_visitor_t : public boost::static_visitor<bool> {
    explicit rdb_r_shard_visitor_t(const hash_region_t<key_range_t> *_region,
                                   profile_bool_t _profile, read_t *_read_out)
        : region(_region), profile(_profile), read_out(_read_out) { }

    // The key was somehow already extracted from the arg.
    template <class T>
    bool keyed_read(const T &arg, const store_key_t &key) const {
        if (region_contains_key(*region, key)) {
            *read_out = read_t(arg, profile);
            return true;
        } else {
            return false;
        }
    }

    bool operator()(const point_read_t &pr) const {
        return keyed_read(pr, pr.key);
    }

    template <class T>
    bool rangey_read(const T &arg) const {
        const hash_region_t<key_range_t> intersection
            = region_intersection(*region, arg.region);
        if (!region_is_empty(intersection)) {
            T tmp = arg;
            tmp.region = intersection;
            *read_out = read_t(tmp, profile);
            return true;
        } else {
            return false;
        }
    }

    bool operator()(const changefeed_subscribe_t &s) const {
        return rangey_read(s);
    }

    bool operator()(const changefeed_stamp_t &t) const {
        return rangey_read(t);
    }

    bool operator()(const rget_read_t &rg) const {
        bool do_read = rangey_read(rg);
        if (do_read) {
            auto rg_out = boost::get<rget_read_t>(&read_out->read);
            rg_out->batchspec = rg_out->batchspec.scale_down(CPU_SHARDING_FACTOR);
        }
        return do_read;
    }

    bool operator()(const distribution_read_t &dg) const {
        return rangey_read(dg);
    }

    bool operator()(const sindex_list_t &sl) const {
        return keyed_read(sl, sindex_list_region_key());
    }

    bool operator()(const sindex_status_t &ss) const {
        return rangey_read(ss);
    }

    const hash_region_t<key_range_t> *region;
    profile_bool_t profile;
    read_t *read_out;
};

bool read_t::shard(const hash_region_t<key_range_t> &region,
                   read_t *read_out) const THROWS_NOTHING {
    return boost::apply_visitor(rdb_r_shard_visitor_t(&region, profile, read_out), read);
}

/* A visitor to handle this unsharding process for us. */

class distribution_read_response_less_t {
public:
    bool operator()(const distribution_read_response_t& x, const distribution_read_response_t& y) {
        if (x.region.inner == y.region.inner) {
            return x.region < y.region;
        } else {
            return x.region.inner < y.region.inner;
        }
    }
};

// Scale the distribution down by combining ranges to fit it within the limit of
// the query
void scale_down_distribution(size_t result_limit, std::map<store_key_t, int64_t> *key_counts) {
    guarantee(result_limit > 0);
    const size_t combine = (key_counts->size() / result_limit); // Combine this many other ranges into the previous range
    for (std::map<store_key_t, int64_t>::iterator it = key_counts->begin(); it != key_counts->end(); ) {
        std::map<store_key_t, int64_t>::iterator next = it;
        ++next;
        for (size_t i = 0; i < combine && next != key_counts->end(); ++i) {
            it->second += next->second;
            std::map<store_key_t, int64_t>::iterator tmp = next;
            ++next;
            key_counts->erase(tmp);
        }
        it = next;
    }
}

class rdb_r_unshard_visitor_t : public boost::static_visitor<void> {
public:
    rdb_r_unshard_visitor_t(read_response_t *_responses,
                            size_t _count,
                            read_response_t *_response_out,
                            rdb_context_t *ctx,
                            signal_t *interruptor)
        : responses(_responses), count(_count), response_out(_response_out),
          env(ctx, interruptor) { }

    void operator()(const point_read_t &);

    void operator()(const rget_read_t &rg);
    void operator()(const distribution_read_t &rg);
    void operator()(const sindex_list_t &rg);
    void operator()(const sindex_status_t &rg);
    void operator()(const changefeed_subscribe_t &);
    void operator()(const changefeed_stamp_t &);

private:
    read_response_t *responses; // Cannibalized for efficiency.
    size_t count;
    read_response_t *response_out;
    ql::env_t env;
};

void rdb_r_unshard_visitor_t::operator()(const changefeed_subscribe_t &) {
    response_out->response = changefeed_subscribe_response_t();
    auto out = boost::get<changefeed_subscribe_response_t>(&response_out->response);
    for (size_t i = 0; i < count; ++i) {
        auto res = boost::get<changefeed_subscribe_response_t>(
            &responses[i].response);
        for (auto it = res->addrs.begin(); it != res->addrs.end(); ++it) {
            out->addrs.insert(std::move(*it));
        }
        for (auto it = res->server_uuids.begin();
             it != res->server_uuids.end(); ++it) {
            out->server_uuids.insert(std::move(*it));
        }
    }
}

void rdb_r_unshard_visitor_t::operator()(const changefeed_stamp_t &) {
    response_out->response = changefeed_stamp_response_t();
    auto out = boost::get<changefeed_stamp_response_t>(&response_out->response);
    for (size_t i = 0; i < count; ++i) {
        auto res = boost::get<changefeed_stamp_response_t>(&responses[i].response);
        for (auto it = res->stamps.begin(); it != res->stamps.end(); ++it) {
            auto it_out = out->stamps.find(it->first);
            if (it_out == out->stamps.end()) {
                out->stamps[it->first] = it->second;
            } else {
                it_out->second = std::max(it->second, it_out->second);
            }
        }
    }
}

void rdb_r_unshard_visitor_t::operator()(const point_read_t &) {
    guarantee(count == 1);
    guarantee(NULL != boost::get<point_read_response_t>(&responses[0].response));
    *response_out = responses[0];
}

void rdb_r_unshard_visitor_t::operator()(const rget_read_t &rg) {
    // Initialize response.
    response_out->response = rget_read_response_t();
    auto out = boost::get<rget_read_response_t>(&response_out->response);
    out->truncated = false;
    out->key_range = read_t(rg, profile_bool_t::DONT_PROFILE).get_region().inner;

    // Fill in `truncated` and `last_key`, get responses, abort if there's an error.
    std::vector<ql::result_t *> results(count);
    store_key_t *best = NULL;
    key_le_t key_le(rg.sorting);
    for (size_t i = 0; i < count; ++i) {
        auto resp = boost::get<rget_read_response_t>(&responses[i].response);
        guarantee(resp);
        if (resp->truncated) {
            out->truncated = true;
            if (best == NULL || key_le(resp->last_key, *best)) {
                best = &resp->last_key;
            }
        }
        if (boost::get<ql::exc_t>(&resp->result) != NULL) {
            out->result = std::move(resp->result);
            return;
        }
        results[i] = &resp->result;
    }
    out->last_key = (best != NULL) ? std::move(*best) : key_max(rg.sorting);

    // Unshard and finish up.
    scoped_ptr_t<ql::accumulator_t> acc(rg.terminal
        ? ql::make_terminal(&env, *rg.terminal)
        : ql::make_append(rg.sorting, NULL));
    acc->unshard(out->last_key, results);
    acc->finish(&out->result);
}

void rdb_r_unshard_visitor_t::operator()(const distribution_read_t &dg) {
    // TODO: do this without copying so much and/or without dynamic memory
    // Sort results by region
    std::vector<distribution_read_response_t> results(count);
    guarantee(count > 0);

    for (size_t i = 0; i < count; ++i) {
        auto result = boost::get<distribution_read_response_t>(&responses[i].response);
        guarantee(result != NULL, "Bad boost::get\n");
        results[i] = *result; // TODO: move semantics.
    }

    std::sort(results.begin(), results.end(), distribution_read_response_less_t());

    distribution_read_response_t res;
    size_t i = 0;
    while (i < results.size()) {
        // Find the largest hash shard for this key range
        key_range_t range = results[i].region.inner;
        size_t largest_index = i;
        size_t largest_size = 0;
        size_t total_range_keys = 0;

        while (i < results.size() && results[i].region.inner == range) {
            size_t tmp_total_keys = 0;
            for (auto mit = results[i].key_counts.begin();
                 mit != results[i].key_counts.end();
                 ++mit) {
                tmp_total_keys += mit->second;
            }

            if (tmp_total_keys > largest_size) {
                largest_size = tmp_total_keys;
                largest_index = i;
            }

            total_range_keys += tmp_total_keys;
            ++i;
        }

        if (largest_size > 0) {
            // Scale up the selected hash shard
            double scale_factor =
                static_cast<double>(total_range_keys)
                / static_cast<double>(largest_size);

            guarantee(scale_factor >= 1.0);  // Directly provable from code above.

            for (auto mit = results[largest_index].key_counts.begin();
                 mit != results[largest_index].key_counts.end();
                 ++mit) {
                mit->second = static_cast<int64_t>(mit->second * scale_factor);
            }

            // TODO: move semantics.
            res.key_counts.insert(
                results[largest_index].key_counts.begin(),
                results[largest_index].key_counts.end());
        }
    }

    // If the result is larger than the requested limit, scale it down
    if (dg.result_limit > 0 && res.key_counts.size() > dg.result_limit) {
        scale_down_distribution(dg.result_limit, &res.key_counts);
    }

    response_out->response = res;
}

void rdb_r_unshard_visitor_t::operator()(UNUSED const sindex_list_t &sl) {
    guarantee(count == 1);
    guarantee(boost::get<sindex_list_response_t>(&responses[0].response));
    *response_out = responses[0];
}

void rdb_r_unshard_visitor_t::operator()(UNUSED const sindex_status_t &ss) {
    *response_out = read_response_t(sindex_status_response_t());
    auto ss_response = boost::get<sindex_status_response_t>(&response_out->response);
    for (size_t i = 0; i < count; ++i) {
        auto resp = boost::get<sindex_status_response_t>(&responses[i].response);
        guarantee(resp != NULL);
        for (auto it = resp->statuses.begin(); it != resp->statuses.end(); ++it) {
            add_status(it->second, &ss_response->statuses[it->first]);
        }
    }
}

void read_t::unshard(read_response_t *responses, size_t count,
                     read_response_t *response_out, rdb_context_t *ctx,
                     signal_t *interruptor) const
    THROWS_ONLY(interrupted_exc_t) {
    rdb_r_unshard_visitor_t v(responses, count, response_out, ctx, interruptor);
    boost::apply_visitor(v, read);

    /* We've got some profiling to do. */
    /* This is a tad hacky, some of the methods in rdb_r_unshard_visitor_t set
     * these fields because they just do dumb copies. So we clear them before
     * we set them here. */
    response_out->n_shards = 0;
    response_out->event_log.clear();
    if (profile == profile_bool_t::PROFILE) {
        for (size_t i = 0; i < count; ++i) {
            response_out->event_log.insert(
                response_out->event_log.end(),
                responses[i].event_log.begin(),
                responses[i].event_log.end());
            response_out->n_shards += responses[i].n_shards;
        }
    }
}

/* write_t::get_region() implementation */

// TODO: This entire type is suspect, given the performance for
// batched_replaces_t.  Is it used in anything other than assertions?
region_t region_from_keys(const std::vector<store_key_t> &keys) {
    // It shouldn't be empty, but we let the places that would break use a
    // guarantee.
    rassert(!keys.empty());
    if (keys.empty()) {
        return hash_region_t<key_range_t>();
    }

    store_key_t min_key = store_key_t::max();
    store_key_t max_key = store_key_t::min();
    uint64_t min_hash_value = HASH_REGION_HASH_SIZE - 1;
    uint64_t max_hash_value = 0;

    for (auto it = keys.begin(); it != keys.end(); ++it) {
        const store_key_t &key = *it;
        if (key < min_key) {
            min_key = key;
        }
        if (key > max_key) {
            max_key = key;
        }

        const uint64_t hash_value = hash_region_hasher(key.contents(), key.size());
        if (hash_value < min_hash_value) {
            min_hash_value = hash_value;
        }
        if (hash_value > max_hash_value) {
            max_hash_value = hash_value;
        }
    }

    return hash_region_t<key_range_t>(
        min_hash_value, max_hash_value + 1,
        key_range_t(key_range_t::closed, min_key, key_range_t::closed, max_key));
}

struct rdb_w_get_region_visitor : public boost::static_visitor<region_t> {
    region_t operator()(const batched_replace_t &br) const {
        return region_from_keys(br.keys);
    }
    region_t operator()(const batched_insert_t &bi) const {
        std::vector<store_key_t> keys;
        keys.reserve(bi.inserts.size());
        for (auto it = bi.inserts.begin(); it != bi.inserts.end(); ++it) {
            keys.emplace_back((*it)->get(bi.pkey)->print_primary());
        }
        return region_from_keys(keys);
    }

    region_t operator()(const point_write_t &pw) const {
        return rdb_protocol::monokey_region(pw.key);
    }

    region_t operator()(const point_delete_t &pd) const {
        return rdb_protocol::monokey_region(pd.key);
    }

    region_t operator()(const changefeed_subscribe_t &s) const {
        return s.region;
    }

    region_t operator()(const changefeed_stamp_t &t) const {
        return t.region;
    }

    region_t operator()(const sindex_create_t &s) const {
        return s.region;
    }

    region_t operator()(const sindex_drop_t &d) const {
        return d.region;
    }

    region_t operator()(const sync_t &s) const {
        return s.region;
    }
};

#ifndef NDEBUG
// This is slow, and should only be used in debug mode for assertions.
region_t write_t::get_region() const THROWS_NOTHING {
    return boost::apply_visitor(rdb_w_get_region_visitor(), write);
}
#endif // NDEBUG

/* write_t::shard implementation */

struct rdb_w_shard_visitor_t : public boost::static_visitor<bool> {
    rdb_w_shard_visitor_t(const region_t *_region,
                          durability_requirement_t _durability_requirement,
                          profile_bool_t _profile, write_t *_write_out)
        : region(_region),
          durability_requirement(_durability_requirement),
          profile(_profile), write_out(_write_out) {}

    template <class T>
    bool keyed_write(const T &arg) const {
        if (region_contains_key(*region, arg.key)) {
            *write_out = write_t(arg, durability_requirement, profile);
            return true;
        } else {
            return false;
        }
    }

    bool operator()(const batched_replace_t &br) const {
        std::vector<store_key_t> shard_keys;
        for (auto it = br.keys.begin(); it != br.keys.end(); ++it) {
            if (region_contains_key(*region, *it)) {
                shard_keys.push_back(*it);
            }
        }
        if (!shard_keys.empty()) {
            *write_out = write_t(
                batched_replace_t(
                    std::move(shard_keys),
                    br.pkey,
                    br.f.compile_wire_func(),
                    br.optargs,
                    br.return_vals),
                durability_requirement,
                profile);
            return true;
        } else {
            return false;
        }
    }

    bool operator()(const batched_insert_t &bi) const {
        std::vector<counted_t<const ql::datum_t> > shard_inserts;
        for (auto it = bi.inserts.begin(); it != bi.inserts.end(); ++it) {
            store_key_t key((*it)->get(bi.pkey)->print_primary());
            if (region_contains_key(*region, key)) {
                shard_inserts.push_back(*it);
            }
        }
        if (!shard_inserts.empty()) {
            *write_out = write_t(
                batched_insert_t(
                    std::move(shard_inserts), bi.pkey, bi.upsert, bi.return_vals),
                durability_requirement,
                profile);
            return true;
        } else {
            return false;
        }
    }

    bool operator()(const point_write_t &pw) const {
        return keyed_write(pw);
    }

    bool operator()(const point_delete_t &pd) const {
        return keyed_write(pd);
    }

    template <class T>
    bool rangey_write(const T &arg) const {
        const hash_region_t<key_range_t> intersection
            = region_intersection(*region, arg.region);
        if (!region_is_empty(intersection)) {
            T tmp = arg;
            tmp.region = intersection;
            *write_out = write_t(tmp, durability_requirement, profile);
            return true;
        } else {
            return false;
        }
    }

    bool operator()(const sindex_create_t &c) const {
        return rangey_write(c);
    }

    bool operator()(const sindex_drop_t &d) const {
        return rangey_write(d);
    }

    bool operator()(const sync_t &s) const {
        return rangey_write(s);
    }

    const region_t *region;
    durability_requirement_t durability_requirement;
    profile_bool_t profile;
    write_t *write_out;
};

bool write_t::shard(const region_t &region,
                    write_t *write_out) const THROWS_NOTHING {
    const rdb_w_shard_visitor_t v(&region, durability_requirement, profile, write_out);
    return boost::apply_visitor(v, write);
}

template <class T>
bool first_less(const std::pair<int64_t, T> &left, const std::pair<int64_t, T> &right) {
    return left.first < right.first;
}

struct rdb_w_unshard_visitor_t : public boost::static_visitor<void> {
    // The special case here is batched_replaces_response_t, which actually gets
    // sharded into multiple operations instead of getting sent unsplit in a
    // single direction.
    void merge_stats() const {
        counted_t<const ql::datum_t> stats(new ql::datum_t(ql::datum_t::R_OBJECT));
        for (size_t i = 0; i < count; ++i) {
            const counted_t<const ql::datum_t> *stats_i =
                boost::get<counted_t<const ql::datum_t> >(&responses[i].response);
            guarantee(stats_i != NULL);
            stats = stats->merge(*stats_i, ql::stats_merge);
        }
        *response_out = write_response_t(stats);
    }
    void operator()(const batched_replace_t &) const {
        merge_stats();
    }

    void operator()(const batched_insert_t &) const {
        merge_stats();
    }

    void operator()(const point_write_t &) const { monokey_response(); }
    void operator()(const point_delete_t &) const { monokey_response(); }

    void operator()(const sindex_create_t &) const {
        *response_out = responses[0];
    }

    void operator()(const sindex_drop_t &) const {
        *response_out = responses[0];
    }

    void operator()(const sync_t &) const {
        *response_out = responses[0];
    }

    rdb_w_unshard_visitor_t(const write_response_t *_responses, size_t _count,
                            write_response_t *_response_out)
        : responses(_responses), count(_count), response_out(_response_out) { }

private:
    void monokey_response() const {
        guarantee(count == 1,
                  "Response with count %zu (greater than 1) returned "
                  "for non-batched write.  (type = %d)",
                  count, responses[0].response.which());

        *response_out = write_response_t(responses[0]);
    }

    const write_response_t *const responses;
    const size_t count;
    write_response_t *const response_out;
};

void write_t::unshard(write_response_t *responses, size_t count,
                      write_response_t *response_out, rdb_context_t *, signal_t *)
    const THROWS_NOTHING {
    const rdb_w_unshard_visitor_t visitor(responses, count, response_out);
    boost::apply_visitor(visitor, write);

    /* We've got some profiling to do. */
    /* This is a tad hacky, some of the methods in rdb_w_unshard_visitor_t set
     * these fields because they just do dumb copies. So we clear them before
     * we set them here. */
    response_out->n_shards = 0;
    response_out->event_log.clear();
    if (profile == profile_bool_t::PROFILE) {
        for (size_t i = 0; i < count; ++i) {
            response_out->event_log.insert(
                response_out->event_log.end(),
                responses[i].event_log.begin(),
                responses[i].event_log.end());
            response_out->n_shards += responses[i].n_shards;
        }
    }
}


RDB_IMPL_ME_SERIALIZABLE_3(rdb_protocol::single_sindex_status_t,
                           blocks_total, blocks_processed, ready);

RDB_IMPL_ME_SERIALIZABLE_1(point_read_response_t, data);
RDB_IMPL_ME_SERIALIZABLE_4(rget_read_response_t,
                           result, key_range, truncated, last_key);
RDB_IMPL_ME_SERIALIZABLE_2(distribution_read_response_t,
                           region, key_counts);
RDB_IMPL_ME_SERIALIZABLE_1(sindex_list_response_t, sindexes);
RDB_IMPL_ME_SERIALIZABLE_3(read_response_t,
                           response, event_log, n_shards);
RDB_IMPL_ME_SERIALIZABLE_1(sindex_status_response_t, statuses);

RDB_IMPL_ME_SERIALIZABLE_1(point_read_t, key);
RDB_IMPL_ME_SERIALIZABLE_3(sindex_rangespec_t,
                           id, region, original_range);

ARCHIVE_PRIM_MAKE_RANGED_SERIALIZABLE(key_range_t::bound_t, int8_t,
                                      key_range_t::open, key_range_t::none);
RDB_IMPL_ME_SERIALIZABLE_4(datum_range_t,
                           empty_ok(left_bound), empty_ok(right_bound),
                           left_bound_type, right_bound_type);
ARCHIVE_PRIM_MAKE_RANGED_SERIALIZABLE(
        sorting_t, int8_t,
        sorting_t::UNORDERED, sorting_t::DESCENDING);
RDB_IMPL_ME_SERIALIZABLE_8(rget_read_t, region, optargs, table_name, batchspec,
                           transforms, terminal, sindex, sorting);

RDB_IMPL_ME_SERIALIZABLE_3(distribution_read_t,
                           max_depth, result_limit, region);
RDB_IMPL_ME_SERIALIZABLE_0(sindex_list_t);
RDB_IMPL_ME_SERIALIZABLE_2(sindex_status_t, sindexes, region);
RDB_IMPL_ME_SERIALIZABLE_2(read_t, read, profile);
RDB_IMPL_ME_SERIALIZABLE_1(point_write_response_t, result);

RDB_IMPL_ME_SERIALIZABLE_1(point_delete_response_t, result);
RDB_IMPL_ME_SERIALIZABLE_2(changefeed_subscribe_response_t, server_uuids, addrs);
RDB_IMPL_ME_SERIALIZABLE_1(changefeed_stamp_response_t, stamps);
RDB_IMPL_ME_SERIALIZABLE_1(sindex_create_response_t, success);
RDB_IMPL_ME_SERIALIZABLE_1(sindex_drop_response_t, success);
RDB_IMPL_ME_SERIALIZABLE_0(sync_response_t);

RDB_IMPL_ME_SERIALIZABLE_3(write_response_t, response, event_log, n_shards);

RDB_IMPL_ME_SERIALIZABLE_5(batched_replace_t,
                           keys, pkey, f, optargs, return_vals);
RDB_IMPL_ME_SERIALIZABLE_4(batched_insert_t,
                           inserts, pkey, upsert, return_vals);

RDB_IMPL_ME_SERIALIZABLE_3(point_write_t, key, data, overwrite);
RDB_IMPL_ME_SERIALIZABLE_1(point_delete_t, key);
RDB_IMPL_ME_SERIALIZABLE_2(changefeed_subscribe_t, addr, region);
RDB_IMPL_ME_SERIALIZABLE_2(changefeed_stamp_t, addr, region);
RDB_IMPL_ME_SERIALIZABLE_4(sindex_create_t, id, mapping, region, multi);
RDB_IMPL_ME_SERIALIZABLE_2(sindex_drop_t, id, region);
RDB_IMPL_ME_SERIALIZABLE_1(sync_t, region);

RDB_IMPL_ME_SERIALIZABLE_3(write_t,
                           write, durability_requirement, profile);
RDB_IMPL_ME_SERIALIZABLE_1(backfill_chunk_t::delete_key_t, key);

RDB_IMPL_ME_SERIALIZABLE_1(backfill_chunk_t::delete_range_t, range);

RDB_IMPL_ME_SERIALIZABLE_1(backfill_chunk_t::key_value_pairs_t,
                           backfill_atoms);

RDB_IMPL_ME_SERIALIZABLE_1(backfill_chunk_t::sindexes_t, sindexes);

RDB_IMPL_ME_SERIALIZABLE_1(backfill_chunk_t, val);<|MERGE_RESOLUTION|>--- conflicted
+++ resolved
@@ -248,15 +248,10 @@
             const int MAX_CHUNK_SIZE = 10;
             int current_chunk_size = 0;
             while (current_chunk_size < MAX_CHUNK_SIZE && mod_queue->size() > 0) {
-<<<<<<< HEAD
                 rdb_modification_report_t mod_report;
+                // This involves a disk backed queue so there are no versioning issues.
                 deserializing_viewer_t<rdb_modification_report_t>
                     viewer(&mod_report);
-=======
-                rdb_sindex_change_t sindex_change;
-                // This involves a disk backed queue so there are no versioning issues.
-                deserializing_viewer_t<rdb_sindex_change_t> viewer(&sindex_change);
->>>>>>> 170b6f3f
                 mod_queue->pop(&viewer);
                 rdb_post_construction_deletion_context_t deletion_context;
                 rdb_update_sindexes(sindexes, &mod_report, queue_txn.get(),
