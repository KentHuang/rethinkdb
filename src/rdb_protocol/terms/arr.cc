--- conflicted
+++ resolved
@@ -87,20 +87,11 @@
 
             batcher_t batcher = batcher_t::user_batcher(TERMINAL, env->env);
             counted_t<const datum_t> last_d;
-<<<<<<< HEAD
-            for (int32_t i = 0; ; ++i) {
-                counted_t<const datum_t> d = s->next(env->env, batcher);
-                if (!d.has()) {
-                    rcheck(n == -1 && last_d.has(), base_exc_t::GENERIC,
-                           strprintf("Index out of bounds: %d", n));
-                    return new_val(last_d);
-=======
-
             {
                 profile::sampler_t sampler("Find nth element.", env->env->trace);
                 for (int32_t i = 0; ; ++i) {
                     sampler.new_sample();
-                    counted_t<const datum_t> d = s->next(env->env);
+                    counted_t<const datum_t> d = s->next(env->env, batcher);
                     if (!d.has()) {
                         rcheck(n == -1 && last_d.has(), base_exc_t::GENERIC,
                                strprintf("Index out of bounds: %d", n));
@@ -109,7 +100,6 @@
                     if (i == n) return new_val(d);
                     last_d = d;
                     r_sanity_check(n == -1 || i < n);
->>>>>>> 5cee7da4
                 }
             }
         }
@@ -450,30 +440,23 @@
                 required_els.push_back(v->as_datum());
             }
         }
-<<<<<<< HEAD
-        // It's debatable whether this should be a NORMAL or TERMINAL batch.
-        // Since we sometimes abort early, I figured we'd optimize for the
-        // low-latency case.
-        batcher_t batcher = batcher_t::user_batcher(NORMAL, env->env);
-        while (counted_t<const datum_t> el = seq->next(env->env, batcher)) {
-            for (auto it = required_els.begin(); it != required_els.end(); ++it) {
-                if (**it == *el) {
-                    std::swap(*it, required_els.back());
-                    required_els.pop_back();
-                    break; // Bag semantics for contains.
-=======
+        // This needs to be a terminal batch to avoid pathological behavior in
+        // the worst case.
+        batcher_t batcher = batcher_t::user_batcher(TERMINAL, env->env);
         {
-            profile::sampler_t sampler("Evaluating elements in contains.", env->env->trace);
-            while (counted_t<const datum_t> el = seq->next(env->env)) {
+            profile::sampler_t sampler("Evaluating elements in contains.",
+                                       env->env->trace);
+            while (counted_t<const datum_t> el = seq->next(env->env, batcher)) {
                 for (auto it = required_els.begin(); it != required_els.end(); ++it) {
                     if (**it == *el) {
                         std::swap(*it, required_els.back());
                         required_els.pop_back();
                         break; // Bag semantics for contains.
                     }
->>>>>>> 5cee7da4
                 }
-                for (auto it = required_funcs.begin(); it != required_funcs.end(); ++it) {
+                for (auto it = required_funcs.begin();
+                     it != required_funcs.end();
+                     ++it) {
                     if ((*it)->call(env->env, el)->as_bool()) {
                         std::swap(*it, required_funcs.back());
                         required_funcs.pop_back();
