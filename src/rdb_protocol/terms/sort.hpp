#ifndef RDB_PROTOCOL_TERMS_SORT_HPP_
#define RDB_PROTOCOL_TERMS_SORT_HPP_

#include <string>
#include <utility>

#include "rdb_protocol/datum_stream.hpp"
#include "rdb_protocol/error.hpp"
#include "rdb_protocol/op.hpp"
#include "rdb_protocol/pb_utils.hpp"

namespace ql {

// NOTE: `asc` and `desc` don't fit into our type system (they're a hack for
// orderby to avoid string parsing), so we instead literally examine the
// protobuf to determine whether they're present.  This is a hack.  (This is
// implemented internally in terms of string concatenation because that's what
// the old string-parsing solution was, and this was a quick way to get the new
// behavior that also avoided dumping already-tested code paths.  I'm probably
// going to hell for it though.)

class asc_term_t : public op_term_t {
public:
    asc_term_t(env_t *env, const Term *term) : op_term_t(env, term, argspec_t(1)) { }
private:
    virtual counted_t<val_t> eval_impl() {
        return new_val(make_counted<datum_t>("+" + arg(0)->as_str()));
    }
    virtual const char *name() const { return "asc"; }
};

class desc_term_t : public op_term_t {
public:
    desc_term_t(env_t *env, const Term *term) : op_term_t(env, term, argspec_t(1)) { }
private:
    virtual counted_t<val_t> eval_impl() {
        return new_val(make_counted<datum_t>("-" + arg(0)->as_str()));
    }
    virtual const char *name() const { return "desc"; }
};

class orderby_term_t : public op_term_t {
public:
    orderby_term_t(env_t *env, const Term *term)
        : op_term_t(env, term, argspec_t(1, -1)), src_term(term) { }
private:
    class lt_cmp_t {
    public:
        explicit lt_cmp_t(counted_t<const datum_t> _attrs) : attrs(_attrs) { }
        bool operator()(counted_t<const datum_t> l, counted_t<const datum_t> r) {
            for (size_t i = 0; i < attrs->size(); ++i) {
                std::string attrname = attrs->get(i)->as_str();
                bool invert = (attrname[0] == '-');
                r_sanity_check(attrname[0] == '-' || attrname[0] == '+');
                attrname.erase(0, 1);
<<<<<<< HEAD
                counted_t<const datum_t> lattr = l->el(attrname, NOTHROW);
                counted_t<const datum_t> rattr = r->el(attrname, NOTHROW);
=======
                const datum_t *lattr = l->get(attrname, NOTHROW);
                const datum_t *rattr = r->get(attrname, NOTHROW);
>>>>>>> f8e2ad76
                if (!lattr && !rattr) continue;
                if (!lattr) return static_cast<bool>(true ^ invert);
                if (!rattr) return static_cast<bool>(false ^ invert);
                // TODO: use datum_t::cmp instead to be faster
                if (*lattr == *rattr) continue;
                return static_cast<bool>((*lattr < *rattr) ^ invert);
            }
            return false;
        }
    private:
        counted_t<const datum_t> attrs;
    };

    virtual counted_t<val_t> eval_impl() {
        scoped_ptr_t<datum_t> arr(new datum_t(datum_t::R_ARRAY));
        for (size_t i = 1; i < num_args(); ++i) {
            Term::TermType type = src_term->args(i).type();
            if (type != Term::ASC && type != Term::DESC) {
                arr->add(new_val(make_counted<datum_t>("+" + arg(i)->as_str()))->as_datum());
            } else {
                arr->add(arg(i)->as_datum());
            }
        }
        lt_cmp_t lt_cmp(counted_t<const datum_t>(arr.release()));
        // We can't have datum_stream_t::sort because templates suck.

        counted_t<table_t> tbl;
        counted_t<datum_stream_t> seq;
        counted_t<val_t> v0 = arg(0);
        if (v0->get_type().is_convertible(val_t::type_t::SELECTION)) {
            std::pair<counted_t<table_t>, counted_t<datum_stream_t> > ts = v0->as_selection();
            tbl = ts.first;
            seq = ts.second;
        } else {
            seq = v0->as_seq();
        }
<<<<<<< HEAD
        counted_t<datum_stream_t> s(new sort_datum_stream_t<lt_cmp_t>(env, lt_cmp, seq, this));
        return tbl ? new_val(tbl, s) : new_val(s);
=======
        datum_stream_t *s = new sort_datum_stream_t<lt_cmp_t>(
            env, lt_cmp, seq, this);
        return tbl ? new_val(s, tbl) : new_val(s);
>>>>>>> f8e2ad76
    }
    virtual const char *name() const { return "orderby"; }

private:
    const Term *src_term;
};

class distinct_term_t : public op_term_t {
public:
    distinct_term_t(env_t *env, const Term *term)
        : op_term_t(env, term, argspec_t(1)) { }
private:
    static bool lt_cmp(counted_t<const datum_t> l, counted_t<const datum_t> r) { return *l < *r; }
    virtual counted_t<val_t> eval_impl() {
        scoped_ptr_t<datum_stream_t> s(new sort_datum_stream_t<bool (*)(counted_t<const datum_t>, counted_t<const datum_t>)>(env, lt_cmp, arg(0)->as_seq(), this));
        scoped_ptr_t<datum_t> arr(new datum_t(datum_t::R_ARRAY));
        counted_t<const datum_t> last;
        while (counted_t<const datum_t> d = s->next()) {
            if (last && *last == *d) continue;
            last = d;
            arr->add(last);
        }
        counted_t<datum_stream_t> out(new array_datum_stream_t(env, counted_t<const datum_t>(arr.release()), this));
        return new_val(out);
    }
    virtual const char *name() const { return "distinct"; }
};

} // namespace ql

#endif // RDB_PROTOCOL_TERMS_SORT_HPP_<|MERGE_RESOLUTION|>--- conflicted
+++ resolved
@@ -24,7 +24,7 @@
     asc_term_t(env_t *env, const Term *term) : op_term_t(env, term, argspec_t(1)) { }
 private:
     virtual counted_t<val_t> eval_impl() {
-        return new_val(make_counted<datum_t>("+" + arg(0)->as_str()));
+        return new_val(make_counted<const datum_t>("+" + arg(0)->as_str()));
     }
     virtual const char *name() const { return "asc"; }
 };
@@ -34,7 +34,7 @@
     desc_term_t(env_t *env, const Term *term) : op_term_t(env, term, argspec_t(1)) { }
 private:
     virtual counted_t<val_t> eval_impl() {
-        return new_val(make_counted<datum_t>("-" + arg(0)->as_str()));
+        return new_val(make_counted<const datum_t>("-" + arg(0)->as_str()));
     }
     virtual const char *name() const { return "desc"; }
 };
@@ -53,13 +53,8 @@
                 bool invert = (attrname[0] == '-');
                 r_sanity_check(attrname[0] == '-' || attrname[0] == '+');
                 attrname.erase(0, 1);
-<<<<<<< HEAD
-                counted_t<const datum_t> lattr = l->el(attrname, NOTHROW);
-                counted_t<const datum_t> rattr = r->el(attrname, NOTHROW);
-=======
-                const datum_t *lattr = l->get(attrname, NOTHROW);
-                const datum_t *rattr = r->get(attrname, NOTHROW);
->>>>>>> f8e2ad76
+                counted_t<const datum_t> lattr = l->get(attrname, NOTHROW);
+                counted_t<const datum_t> rattr = r->get(attrname, NOTHROW);
                 if (!lattr && !rattr) continue;
                 if (!lattr) return static_cast<bool>(true ^ invert);
                 if (!rattr) return static_cast<bool>(false ^ invert);
@@ -78,7 +73,7 @@
         for (size_t i = 1; i < num_args(); ++i) {
             Term::TermType type = src_term->args(i).type();
             if (type != Term::ASC && type != Term::DESC) {
-                arr->add(new_val(make_counted<datum_t>("+" + arg(i)->as_str()))->as_datum());
+                arr->add(new_val(make_counted<const datum_t>("+" + arg(i)->as_str()))->as_datum());
             } else {
                 arr->add(arg(i)->as_datum());
             }
@@ -96,14 +91,8 @@
         } else {
             seq = v0->as_seq();
         }
-<<<<<<< HEAD
         counted_t<datum_stream_t> s(new sort_datum_stream_t<lt_cmp_t>(env, lt_cmp, seq, this));
-        return tbl ? new_val(tbl, s) : new_val(s);
-=======
-        datum_stream_t *s = new sort_datum_stream_t<lt_cmp_t>(
-            env, lt_cmp, seq, this);
         return tbl ? new_val(s, tbl) : new_val(s);
->>>>>>> f8e2ad76
     }
     virtual const char *name() const { return "orderby"; }
 
