--- conflicted
+++ resolved
@@ -22,12 +22,7 @@
     implicit_var.push(val);
 }
 const datum_t **env_t::top_implicit(const rcheckable_t *caller) {
-<<<<<<< HEAD
-    rcheck_target(caller, !implicit_var.empty(),
-                  "Cannot use r.row in nested queries. Use functions instead.");
-=======
     rcheck_target(caller, !implicit_var.empty(), "No implicit variable is bound.");
->>>>>>> e6c1b472
     rcheck_target(caller, implicit_var.size() == 1,
                   "Cannot use r.row in nested queries. Use functions instead.");
     return implicit_var.top();
