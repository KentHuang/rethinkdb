#include "rdb_protocol/env.hpp"
#include "rdb_protocol/pb_utils.hpp"
#include "rdb_protocol/term_walker.hpp"

#pragma GCC diagnostic ignored "-Wshadow"

namespace ql {

bool env_t::add_optarg(const std::string &key, const Term &val) {
    if (optargs.count(key)) return true;
    env_wrapper_t<Term> *ewt = add_ptr(new env_wrapper_t<Term>());
    Term *arg = &ewt->t;
    N2(FUNC, N0(MAKE_ARRAY), *arg = val);
    term_walker_t(arg, &val.GetExtension(ql2::extension::backtrace));
    optargs[key] = wire_func_t(*arg, 0);
    return false;
}
void env_t::init_optargs(const std::map<std::string, wire_func_t> &_optargs) {
    r_sanity_check(optargs.size() == 0);
    optargs = _optargs;
}
val_t *env_t::get_optarg(const std::string &key){
    if (!optargs.count(key)) return 0;
    return optargs[key].compile(this)->call();
}
const std::map<std::string, wire_func_t> &env_t::get_all_optargs() {
    return optargs;
}


static const int min_normal_gensym = -1000000;
int env_t::gensym(bool allow_implicit) {
    r_sanity_check(0 > next_gensym_val && next_gensym_val >= min_normal_gensym);
    int gensym = next_gensym_val--;
    if (!allow_implicit) {
        gensym += min_normal_gensym;
        r_sanity_check(gensym < min_normal_gensym);
    }
    return gensym;
}

bool env_t::var_allows_implicit(int varnum) {
    return varnum >= min_normal_gensym;
}

void env_t::push_implicit(const datum_t **val) {
    implicit_var.push(val);
}
const datum_t **env_t::top_implicit(const rcheckable_t *caller) {
    rcheck_target(caller, !implicit_var.empty(),
                  "r.row is not defined in this context.");
    rcheck_target(caller, implicit_var.size() == 1,
                  "Cannot use r.row in nested queries.  Use functions instead.");
    return implicit_var.top();
}
void env_t::pop_implicit() {
    r_sanity_check(implicit_var.size() > 0);
    implicit_var.pop();
}

size_t env_t::num_checkpoints() const {
    return bags.size()-1;
}
bool env_t::some_bag_has(const ptr_baggable_t *p) {
    for (size_t i = 0; i < bags.size(); ++i) if (bags[i]->has(p)) return true;
    return false;
}
void env_t::checkpoint() {
    bags.push_back(new ptr_bag_t());
}

void env_t::merge_checkpoint() {
    r_sanity_check(bags.size() >= 2);
    bags[bags.size()-2]->add(bags[bags.size()-1]);
    bags.pop_back();
}
void env_t::discard_checkpoint() {
    r_sanity_check(bags.size() >= 2);
    delete bags[bags.size()-1];
    bags.pop_back();
}

bool env_t::gc_callback(const datum_t *el) {
    if (old_bag->has(el)) {
        old_bag->yield_to(new_bag, el);
        return true;
    }
    r_sanity_check(some_bag_has(el));
    return false;
}
void env_t::gc(const datum_t *root) {
    old_bag = current_bag();
    scoped_ptr_t<ptr_bag_t> _new_bag(new ptr_bag_t);
    new_bag = _new_bag.get();
    root->iter(gc_callback_caller_t(this));
    *current_bag_ptr() = _new_bag.release();
    delete old_bag;
}

ptr_bag_t *env_t::current_bag() { return *current_bag_ptr(); }
ptr_bag_t **env_t::current_bag_ptr() {
    r_sanity_check(bags.size() > 0);
    return &bags[bags.size()-1];
}

void env_t::push_var(int var, const datum_t **val) {
    vars[var].push(val);
}
const datum_t **env_t::top_var(int var, const rcheckable_t *caller) {
    rcheck_target(caller, !vars[var].empty(),
                  strprintf("Unrecognized variabled %d", var));
    return vars[var].top();
}
void env_t::pop_var(int var) {
    vars[var].pop();
}
void env_t::dump_scope(std::map<int64_t, const datum_t **> *out) {
    for (std::map<int64_t, std::stack<const datum_t **> >::iterator
             it = vars.begin(); it != vars.end(); ++it) {
        if (it->second.size() == 0) continue;
        r_sanity_check(it->second.top());
        (*out)[it->first] = it->second.top();
    }
}
void env_t::push_scope(std::map<int64_t, Datum> *in) {
    scope_stack.push(std::vector<std::pair<int, const datum_t *> >());

    for (std::map<int64_t, Datum>::iterator it = in->begin(); it != in->end(); ++it) {
        const datum_t *d = add_ptr(new datum_t(&it->second, this));
        scope_stack.top().push_back(std::make_pair(it->first, d));
    }

    for (size_t i = 0; i < scope_stack.top().size(); ++i) {
        //        &scope_stack.top()[i].second,
        //        scope_stack.top()[i].second);
        push_var(scope_stack.top()[i].first, &scope_stack.top()[i].second);
    }
}
void env_t::pop_scope() {
    r_sanity_check(scope_stack.size() > 0);
    for (size_t i = 0; i < scope_stack.top().size(); ++i) {
        pop_var(scope_stack.top()[i].first);
    }
    // DO NOT pop the vector off the scope stack.  You might invalidate a
    // pointer too early.
}

<<<<<<< HEAD
void env_t::set_eval_callback(eval_callback_t *callback) {
    eval_callback = callback;
}

void env_t::do_eval_callback() {
    if (eval_callback != NULL) {
        eval_callback->eval_callback();
    }
}

env_checkpoint_t::env_checkpoint_t(env_t *_env, void (env_t::*_f)())
    : env(_env) , f(_f) {
=======
env_checkpoint_t::env_checkpoint_t(env_t *_env, destructor_op_t _destructor_op)
    : env(_env), destructor_op(_destructor_op) {
>>>>>>> 8728c2b4
    env->checkpoint();
}
env_checkpoint_t::~env_checkpoint_t() {
    switch (destructor_op) {
    case MERGE: {
        env->merge_checkpoint();
    } break;
    case DISCARD: {
        env->discard_checkpoint();
    } break;
    default: unreachable();
    }
}
void env_checkpoint_t::reset(destructor_op_t new_destructor_op) {
    destructor_op = new_destructor_op;
}
void env_checkpoint_t::gc(const datum_t *root) {
    env->gc(root);
}

// We GC more frequently (~ every 16 data) in debug mode to help with testing.
#ifndef NDEBUG
const int env_gc_checkpoint_t::DEFAULT_GEN1_CUTOFF = (8 * 1024 * 1024);
#else
const int env_gc_checkpoint_t::DEFAULT_GEN1_CUTOFF =
    sizeof(datum_t) * ptr_bag_t::mem_estimate_multiplier * 16;
#endif // NDEBUG
const int env_gc_checkpoint_t::DEFAULT_GEN2_SIZE_MULTIPLIER = 8;

env_gc_checkpoint_t::env_gc_checkpoint_t(env_t *_env, size_t _gen1, size_t _gen2)
    : finalized(false), env(_env), gen1(_gen1), gen2(_gen2) {
    r_sanity_check(env);
    if (!gen1) gen1 = DEFAULT_GEN1_CUTOFF;
    if (!gen2) gen2 = DEFAULT_GEN2_SIZE_MULTIPLIER * gen1;
    env->checkpoint(); // gen2
    env->checkpoint(); // gen1
}
env_gc_checkpoint_t::~env_gc_checkpoint_t() {
    // We might not be finalized if e.g. an exception was thrown.
    if (!finalized) {
        env->merge_checkpoint();
        env->merge_checkpoint();
    }
}
const datum_t *env_gc_checkpoint_t::maybe_gc(const datum_t *root) {
    if (env->current_bag()->get_mem_estimate() > gen1) {
        env->gc(root);
        env->merge_checkpoint();
        if (env->current_bag()->get_mem_estimate() > gen2) {
            env->gc(root);
            if (env->current_bag()->get_mem_estimate() > (gen2 * 2 / 3)) {
                gen2 *= 4;
            }
        }
        env->checkpoint();
    }
    return root;
}
const datum_t *env_gc_checkpoint_t::finalize(const datum_t *root) {
    r_sanity_check(!finalized);
    finalized = true;
    if (root) env->gc(root);
    env->merge_checkpoint();
    if (root) env->gc(root);
    env->merge_checkpoint();
    return root;
}

void env_t::join_and_wait_to_propagate(
    const cluster_semilattice_metadata_t &metadata_to_join)
    THROWS_ONLY(interrupted_exc_t) {
    cluster_semilattice_metadata_t sl_metadata;
    {
        on_thread_t switcher(semilattice_metadata->home_thread());
        semilattice_metadata->join(metadata_to_join);
        sl_metadata = semilattice_metadata->get();
    }

    boost::function<bool (const cow_ptr_t<ns_metadata_t> s)> p = boost::bind(
        &is_joined<cow_ptr_t<ns_metadata_t > >,
        _1,
        sl_metadata.rdb_namespaces
    );

    {
        on_thread_t switcher(namespaces_semilattice_metadata->home_thread());
        namespaces_semilattice_metadata->run_until_satisfied(p,
                                                             interruptor);
        databases_semilattice_metadata->run_until_satisfied(
            boost::bind(&is_joined<databases_semilattice_metadata_t>,
                        _1,
                        sl_metadata.databases),
            interruptor);
    }
}

env_t::env_t(
    extproc::pool_group_t *_pool_group,
    base_namespace_repo_t<rdb_protocol_t> *_ns_repo,

    clone_ptr_t<watchable_t<cow_ptr_t<ns_metadata_t> > >
    _namespaces_semilattice_metadata,

    clone_ptr_t<watchable_t<databases_semilattice_metadata_t> >
    _databases_semilattice_metadata,
    boost::shared_ptr<semilattice_readwrite_view_t<cluster_semilattice_metadata_t> >
    _semilattice_metadata,
    directory_read_manager_t<cluster_directory_metadata_t> *_directory_read_manager,
    boost::shared_ptr<js::runner_t> _js_runner,
    signal_t *_interruptor,
    uuid_u _this_machine,
    const std::map<std::string, wire_func_t> &_optargs)
  : optargs(_optargs),
    next_gensym_val(-2),
    implicit_depth(0),
    pool(_pool_group->get()),
    ns_repo(_ns_repo),
    namespaces_semilattice_metadata(_namespaces_semilattice_metadata),
    databases_semilattice_metadata(_databases_semilattice_metadata),
    semilattice_metadata(_semilattice_metadata),
    directory_read_manager(_directory_read_manager),
    js_runner(_js_runner),
    DEBUG_ONLY(eval_callback(NULL),)
    interruptor(_interruptor),
    this_machine(_this_machine) {

    guarantee(js_runner);
    bags.push_back(new ptr_bag_t());

}

env_t::env_t(signal_t *_interruptor)
  : next_gensym_val(-2),
    implicit_depth(0),
    pool(NULL),
    ns_repo(NULL),
    directory_read_manager(NULL),
    DEBUG_ONLY(eval_callback(NULL),)
    interruptor(_interruptor)
{
    bags.push_back(new ptr_bag_t());
}

env_t::~env_t() {
    guarantee(bags.size() == 1);
    delete bags[0];
}

} // namespace ql<|MERGE_RESOLUTION|>--- conflicted
+++ resolved
@@ -145,7 +145,6 @@
     // pointer too early.
 }
 
-<<<<<<< HEAD
 void env_t::set_eval_callback(eval_callback_t *callback) {
     eval_callback = callback;
 }
@@ -156,12 +155,8 @@
     }
 }
 
-env_checkpoint_t::env_checkpoint_t(env_t *_env, void (env_t::*_f)())
-    : env(_env) , f(_f) {
-=======
 env_checkpoint_t::env_checkpoint_t(env_t *_env, destructor_op_t _destructor_op)
     : env(_env), destructor_op(_destructor_op) {
->>>>>>> 8728c2b4
     env->checkpoint();
 }
 env_checkpoint_t::~env_checkpoint_t() {
