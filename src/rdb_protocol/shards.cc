--- conflicted
+++ resolved
@@ -590,17 +590,10 @@
 class ungrouped_op_t : public op_t {
 protected:
 private:
-<<<<<<< HEAD
     virtual void apply_op(env_t *env, groups_t *groups,
-                          UNUSED const counted_t<const datum_t> &sindex_val) const {
+                          const counted_t<const datum_t> &sindex_val) const {
         for (auto it = groups->begin(); it != groups->end();) {
-            transform_list(env, &it->second);
-=======
-    virtual void operator()(
-        env_t *env, groups_t *groups, const counted_t<const datum_t> &sindex_val) {
-        for (auto it = groups->begin(); it != groups->end();) {
-            lst_transform(env, &it->second, sindex_val);
->>>>>>> ebee64f4
+            transform_list(env, &it->second, sindex_val);
             if (it->second.size() == 0) {
                 groups->erase(it++); // This is important for batching with filter.
             } else {
@@ -608,13 +601,9 @@
             }
         }
     }
-<<<<<<< HEAD
-    virtual void transform_list(env_t *env, datums_t *list) const = 0;
-=======
     // sindex_val may be NULL.
-    virtual void lst_transform(
-        env_t *env, datums_t *lst, const counted_t<const datum_t> &sindex_val) = 0;
->>>>>>> ebee64f4
+    virtual void transform_list(env_t *env, datums_t *list,
+                                const counted_t<const datum_t> &sindex_val) const = 0;
 };
 
 class group_trans_t : public op_t {
@@ -734,12 +723,8 @@
     explicit map_trans_t(const map_wire_func_t &_f)
         : f(_f.compile_wire_func()) { }
 private:
-<<<<<<< HEAD
-    virtual void transform_list(env_t *env, datums_t *list) const {
-=======
-    virtual void lst_transform(
-        env_t *env, datums_t *lst, const counted_t<const datum_t> &) {
->>>>>>> ebee64f4
+    virtual void transform_list(env_t *env, datums_t *list,
+                                const counted_t<const datum_t> &) const {
         try {
             for (auto it = list->begin(); it != list->end(); ++it) {
                 *it = f->call(env, *it)->as_datum();
@@ -755,16 +740,17 @@
 // for duplicates to survive, either because they're on different shards or
 // because they span batch boundaries.  `ordered_distinct_datum_stream_t` in
 // `datum_stream.cc` removes any duplicates that survive this `lst_transform`.
+// RSI: This seems new, look at its parallelization opportunities.
 class distinct_trans_t : public ungrouped_op_t {
 public:
     distinct_trans_t(const distinct_wire_func_t &f) : use_index(f.use_index) { }
 private:
     // sindex_val may be NULL
-    virtual void lst_transform(
-        env_t *, datums_t *lst, const counted_t<const datum_t> &sindex_val) {
-        auto it = lst->begin();
+    virtual void transform_list(env_t *, datums_t *list,
+                                const counted_t<const datum_t> &sindex_val) const {
+        auto it = list->begin();
         auto loc = it;
-        for (; it != lst->end(); ++it) {
+        for (; it != list->end(); ++it) {
             if (use_index) {
                 r_sanity_check(sindex_val.has());
                 *it = sindex_val;
@@ -775,7 +761,7 @@
                 ++loc;
             }
         }
-        lst->erase(loc, lst->end());
+        list->erase(loc, list->end());
     }
     bool use_index;
     counted_t<const datum_t> last_val;
@@ -790,14 +776,9 @@
                       ? _f.default_filter_val->compile_wire_func()
                       : counted_t<func_t>()) { }
 private:
-<<<<<<< HEAD
-    virtual void transform_list(env_t *env, datums_t *list) const {
+    virtual void transform_list(env_t *env, datums_t *list,
+                                const counted_t<const datum_t> &) const {
         auto it = list->begin();
-=======
-    virtual void lst_transform(
-        env_t *env, datums_t *lst, const counted_t<const datum_t> &) {
-        auto it = lst->begin();
->>>>>>> ebee64f4
         auto loc = it;
         try {
             for (it = list->begin(); it != list->end(); ++it) {
@@ -819,14 +800,9 @@
     explicit concatmap_trans_t(const concatmap_wire_func_t &_f)
         : f(_f.compile_wire_func()) { }
 private:
-<<<<<<< HEAD
-    virtual void transform_list(env_t *env, datums_t *list) const {
+    virtual void transform_list(env_t *env, datums_t *list,
+                                const counted_t<const datum_t> &) const {
         datums_t new_list;
-=======
-    virtual void lst_transform(
-        env_t *env, datums_t *lst, const counted_t<const datum_t> &) {
-        datums_t new_lst;
->>>>>>> ebee64f4
         batchspec_t bs = batchspec_t::user(batch_type_t::TERMINAL, env);
         profile::sampler_t sampler("Evaluating CONCAT_MAP elements.", env->trace);
         try {
