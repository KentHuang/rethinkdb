// Copyright 2010-2014 RethinkDB, all rights reserved.
#include "rdb_protocol/term_walker.hpp"

#include "rdb_protocol/error.hpp"
#include "rdb_protocol/minidriver.hpp"
#include "rdb_protocol/pseudo_time.hpp"
#include "rdb_protocol/ql2.pb.h"
#include "rdb_protocol/ql2_extensions.pb.h"

namespace ql {

// We use this class to walk a term and do something to every node.
class term_walker_t {
public:
    // This constructor fills in the backtraces of a term (`walk`) and checks
    // that it's well-formed with regard to write placement.
    explicit term_walker_t(Term *root)
        : depth(0), writes_legal(true), bt(0) {
        walk(root, 0, head_frame);
    }

    // This constructor propagates a backtrace down a tree until it hits a node
    // that already has a backtrace (this is used for e.g. rewrite terms so that
    // they return reasonable backtraces in the macroexpanded nodes).
    term_walker_t(Term *root, const Backtrace *_bt)
        : depth(0), writes_legal(true), bt(_bt) {
        propwalk(root, 0, head_frame);
    }
    ~term_walker_t() {
        r_sanity_check(depth == 0);
        r_sanity_check(writes_legal == true);
    }

    void walk(Term *t, Term *parent, backtrace_t::frame_t frame) {
        r_sanity_check(!bt);

        val_pusher_t<int> depth_pusher(&depth, depth+1);
        add_bt(t, parent, frame);

        if (t->type() == Term::NOW && t->args_size() == 0) {
            // Construct curtime the first time we access it
            if (!curtime.has()) {
                curtime = pseudo::time_now();
            }
            *t = r::expr(*curtime.get()).get();
        }

        if (t->type() == Term::ASC || t->type() == Term::DESC) {
            rcheck_src(&t->GetExtension(ql2::extension::backtrace),
                       base_exc_t::GENERIC,
                       parent && parent->type() == Term::ORDERBY,
                       strprintf("%s may only be used as an argument to ORDERBY.",
                                 (t->type() == Term::ASC ? "ASC" : "DESC")));
        }

        bool writes_still_legal = writes_are_still_legal(parent, frame);
        rcheck_src(&t->GetExtension(ql2::extension::backtrace),
                   base_exc_t::GENERIC,
                   writes_still_legal || !term_is_write_or_meta(t),
                   strprintf("Cannot nest writes or meta ops in stream operations.  "
                             "Use FOREACH instead."));
        val_pusher_t<bool> writes_legal_pusher(&writes_legal, writes_still_legal);

        term_recurse(t, &term_walker_t::walk);
    }

    void propwalk(Term *t, UNUSED Term *parent, UNUSED backtrace_t::frame_t frame) {
        r_sanity_check(bt);

        if (!t->HasExtension(ql2::extension::backtrace)) {
            *t->MutableExtension(ql2::extension::backtrace) = *bt;
            term_recurse(t, &term_walker_t::propwalk);
        }
    }
private:
    // Recurses to child terms.
    void term_recurse(Term *t, void (term_walker_t::*callback)(Term *, Term *,
                                                                backtrace_t::frame_t)) {
        for (int i = 0; i < t->args_size(); ++i) {
            (this->*callback)(t->mutable_args(i), t, backtrace_t::frame_t(i));
        }
        for (int i = 0; i < t->optargs_size(); ++i) {
            Term_AssocPair *ap = t->mutable_optargs(i);
            (this->*callback)(ap->mutable_val(), t, backtrace_t::frame_t(ap->key()));
        }
    }

    // Adds a backtrace to a term.
    void add_bt(Term *t, Term *parent, backtrace_t::frame_t frame) {
        r_sanity_check(t->ExtensionSize(ql2::extension::backtrace) == 0);
        if (parent) {
            *t->MutableExtension(ql2::extension::backtrace)
                = parent->GetExtension(ql2::extension::backtrace);
        } else {
            r_sanity_check(frame.is_head());
        }
        *t->MutableExtension(ql2::extension::backtrace)->add_frames() = frame.toproto();
    }

    // Returns true if `t` is a write or a meta op.
    static bool term_is_write_or_meta(Term *t) {
        switch (t->type()) {
        case Term::UPDATE:
        case Term::DELETE:
        case Term::INSERT:
        case Term::REPLACE:
        case Term::DB_CREATE:
        case Term::DB_DROP:
        case Term::TABLE_CREATE:
        case Term::TABLE_DROP:
<<<<<<< HEAD
=======
        case Term::SERVER_RENAME:
        case Term::RECONFIGURE:
>>>>>>> 0cea85d3
        case Term::SYNC:
        case Term::INDEX_CREATE:
        case Term::INDEX_DROP:
        case Term::INDEX_WAIT:
        case Term::INDEX_RENAME:
            return true;

        case Term::DATUM:
        case Term::MAKE_ARRAY:
        case Term::MAKE_OBJ:
        case Term::BINARY:
        case Term::VAR:
        case Term::JAVASCRIPT:
        case Term::HTTP:
        case Term::ERROR:
        case Term::IMPLICIT_VAR:
        case Term::RANDOM:
        case Term::DB:
        case Term::TABLE:
        case Term::GET:
        case Term::GET_ALL:
        case Term::EQ:
        case Term::NE:
        case Term::LT:
        case Term::LE:
        case Term::GT:
        case Term::GE:
        case Term::NOT:
        case Term::ADD:
        case Term::SUB:
        case Term::MUL:
        case Term::DIV:
        case Term::MOD:
        case Term::APPEND:
        case Term::PREPEND:
        case Term::DIFFERENCE:
        case Term::SET_INSERT:
        case Term::SET_INTERSECTION:
        case Term::SET_UNION:
        case Term::SET_DIFFERENCE:
        case Term::SLICE:
        case Term::INDEXES_OF:
        case Term::GET_FIELD:
        case Term::HAS_FIELDS:
        case Term::PLUCK:
        case Term::WITHOUT:
        case Term::MERGE:
        case Term::LITERAL:
        case Term::BETWEEN:
        case Term::CHANGES:
        case Term::REDUCE:
        case Term::MAP:
        case Term::FILTER:
        case Term::CONCATMAP:
        case Term::GROUP:
        case Term::ORDERBY:
        case Term::DISTINCT:
        case Term::COUNT:
        case Term::SUM:
        case Term::AVG:
        case Term::MIN:
        case Term::MAX:
        case Term::UNION:
        case Term::NTH:
        case Term::BRACKET:
        case Term::ARGS:
        case Term::LIMIT:
        case Term::SKIP:
        case Term::INNER_JOIN:
        case Term::OUTER_JOIN:
        case Term::EQ_JOIN:
        case Term::ZIP:
        case Term::INSERT_AT:
        case Term::DELETE_AT:
        case Term::CHANGE_AT:
        case Term::SPLICE_AT:
        case Term::COERCE_TO:
        case Term::UNGROUP:
        case Term::TYPEOF:
        case Term::FUNCALL:
        case Term::BRANCH:
        case Term::ANY:
        case Term::ALL:
        case Term::FOREACH:
        case Term::FUNC:
        case Term::ASC:
        case Term::DESC:
        case Term::INFO:
        case Term::MATCH:
        case Term::SPLIT:
        case Term::UPCASE:
        case Term::DOWNCASE:
        case Term::SAMPLE:
        case Term::IS_EMPTY:
        case Term::DEFAULT:
        case Term::CONTAINS:
        case Term::KEYS:
        case Term::OBJECT:
        case Term::WITH_FIELDS:
        case Term::JSON:
        case Term::ISO8601:
        case Term::TO_ISO8601:
        case Term::EPOCH_TIME:
        case Term::TO_EPOCH_TIME:
        case Term::NOW:
        case Term::IN_TIMEZONE:
        case Term::DURING:
        case Term::DATE:
        case Term::TIME_OF_DAY:
        case Term::TIMEZONE:
        case Term::TIME:
        case Term::YEAR:
        case Term::MONTH:
        case Term::DAY:
        case Term::DAY_OF_WEEK:
        case Term::DAY_OF_YEAR:
        case Term::HOURS:
        case Term::MINUTES:
        case Term::SECONDS:
        case Term::MONDAY:
        case Term::TUESDAY:
        case Term::WEDNESDAY:
        case Term::THURSDAY:
        case Term::FRIDAY:
        case Term::SATURDAY:
        case Term::SUNDAY:
        case Term::JANUARY:
        case Term::FEBRUARY:
        case Term::MARCH:
        case Term::APRIL:
        case Term::MAY:
        case Term::JUNE:
        case Term::JULY:
        case Term::AUGUST:
        case Term::SEPTEMBER:
        case Term::OCTOBER:
        case Term::NOVEMBER:
        case Term::DECEMBER:
        case Term::DB_LIST:
        case Term::TABLE_LIST:
        case Term::TABLE_CONFIG:
        case Term::TABLE_STATUS:
        case Term::INDEX_LIST:
        case Term::INDEX_STATUS:
        case Term::GEOJSON:
        case Term::TO_GEOJSON:
        case Term::POINT:
        case Term::LINE:
        case Term::POLYGON:
        case Term::DISTANCE:
        case Term::INTERSECTS:
        case Term::INCLUDES:
        case Term::CIRCLE:
        case Term::GET_INTERSECTING:
        case Term::FILL:
        case Term::GET_NEAREST:
        case Term::UUID:
            return false;
        default: unreachable();
        }
    }

    // Returns true if writes are still legal at this node.  Basically:
    // * Once writes become illegal, they are never legal again.
    // * Writes are legal at the root.
    // * If the parent term forbids writes in its function arguments AND we
    //   aren't inside the 0th argument, writes are forbidden.
    // * Writes are legal in all other cases.
    bool writes_are_still_legal(Term *parent, backtrace_t::frame_t frame) {
        if (!writes_legal) return false; // writes never become legal again
        if (!parent) return true; // writes legal at root of tree
        if (term_forbids_writes(parent) && frame.is_stream_funcall_frame()) {
            return false;
        }
        return true;
    }
    static bool term_forbids_writes(Term *term) {
        switch (term->type()) {
        case Term::REDUCE:
        case Term::MAP:
        case Term::FILTER:
        case Term::CONCATMAP:
        case Term::GROUP:
        case Term::INNER_JOIN:
        case Term::OUTER_JOIN:
        case Term::EQ_JOIN:
        case Term::UPDATE:
        case Term::DELETE:
        case Term::REPLACE:
        case Term::INSERT:
        case Term::COUNT:
        case Term::SUM:
        case Term::AVG:
        case Term::MIN:
        case Term::MAX:
            return true;

        case Term::DATUM:
        case Term::MAKE_ARRAY:
        case Term::MAKE_OBJ:
        case Term::BINARY:
        case Term::VAR:
        case Term::JAVASCRIPT:
        case Term::HTTP:
        case Term::ERROR:
        case Term::IMPLICIT_VAR:
        case Term::RANDOM:
        case Term::DB:
        case Term::TABLE:
        case Term::GET:
        case Term::GET_ALL:
        case Term::EQ:
        case Term::NE:
        case Term::LT:
        case Term::LE:
        case Term::GT:
        case Term::GE:
        case Term::NOT:
        case Term::ADD:
        case Term::SUB:
        case Term::MUL:
        case Term::DIV:
        case Term::MOD:
        case Term::APPEND:
        case Term::PREPEND:
        case Term::DIFFERENCE:
        case Term::SET_INSERT:
        case Term::SET_INTERSECTION:
        case Term::SET_UNION:
        case Term::SET_DIFFERENCE:
        case Term::SLICE:
        case Term::INDEXES_OF:
        case Term::GET_FIELD:
        case Term::HAS_FIELDS:
        case Term::PLUCK:
        case Term::WITHOUT:
        case Term::MERGE:
        case Term::ARGS:
        case Term::LITERAL:
        case Term::BETWEEN:
        case Term::CHANGES:
        case Term::ORDERBY:
        case Term::DISTINCT:
        case Term::UNION:
        case Term::NTH:
        case Term::BRACKET:
        case Term::LIMIT:
        case Term::SKIP:
        case Term::ZIP:
        case Term::INSERT_AT:
        case Term::DELETE_AT:
        case Term::CHANGE_AT:
        case Term::SPLICE_AT:
        case Term::COERCE_TO:
        case Term::UNGROUP:
        case Term::TYPEOF:
        case Term::DB_CREATE:
        case Term::DB_DROP:
        case Term::DB_LIST:
        case Term::TABLE_CREATE:
        case Term::TABLE_DROP:
        case Term::TABLE_LIST:
<<<<<<< HEAD
        case Term::TABLE_CONFIG:
        case Term::TABLE_STATUS:
=======
        case Term::SERVER_RENAME:
        case Term::RECONFIGURE:
>>>>>>> 0cea85d3
        case Term::SYNC:
        case Term::INDEX_CREATE:
        case Term::INDEX_DROP:
        case Term::INDEX_LIST:
        case Term::INDEX_STATUS:
        case Term::INDEX_WAIT:
        case Term::INDEX_RENAME:
        case Term::FUNCALL:
        case Term::BRANCH:
        case Term::ANY:
        case Term::ALL:
        case Term::FOREACH:
        case Term::FUNC:
        case Term::ASC:
        case Term::DESC:
        case Term::INFO:
        case Term::MATCH:
        case Term::SPLIT:
        case Term::UPCASE:
        case Term::DOWNCASE:
        case Term::SAMPLE:
        case Term::IS_EMPTY:
        case Term::DEFAULT:
        case Term::CONTAINS:
        case Term::KEYS:
        case Term::OBJECT:
        case Term::WITH_FIELDS:
        case Term::JSON:
        case Term::ISO8601:
        case Term::TO_ISO8601:
        case Term::EPOCH_TIME:
        case Term::TO_EPOCH_TIME:
        case Term::NOW:
        case Term::IN_TIMEZONE:
        case Term::DURING:
        case Term::DATE:
        case Term::TIME_OF_DAY:
        case Term::TIMEZONE:
        case Term::TIME:
        case Term::YEAR:
        case Term::MONTH:
        case Term::DAY:
        case Term::DAY_OF_WEEK:
        case Term::DAY_OF_YEAR:
        case Term::HOURS:
        case Term::MINUTES:
        case Term::SECONDS:
        case Term::MONDAY:
        case Term::TUESDAY:
        case Term::WEDNESDAY:
        case Term::THURSDAY:
        case Term::FRIDAY:
        case Term::SATURDAY:
        case Term::SUNDAY:
        case Term::JANUARY:
        case Term::FEBRUARY:
        case Term::MARCH:
        case Term::APRIL:
        case Term::MAY:
        case Term::JUNE:
        case Term::JULY:
        case Term::AUGUST:
        case Term::SEPTEMBER:
        case Term::OCTOBER:
        case Term::NOVEMBER:
        case Term::DECEMBER:
        case Term::GEOJSON:
        case Term::TO_GEOJSON:
        case Term::POINT:
        case Term::LINE:
        case Term::POLYGON:
        case Term::DISTANCE:
        case Term::INTERSECTS:
        case Term::INCLUDES:
        case Term::CIRCLE:
        case Term::GET_INTERSECTING:
        case Term::FILL:
        case Term::GET_NEAREST:
        case Term::UUID:
            return false;
        default: unreachable();
        }
    }

    // We use this class to change a value while recursing, then restore it to
    // its previous value.
    template<class T>
    class val_pusher_t {
    public:
        val_pusher_t(T *_val_ptr, T new_val) : val_ptr(_val_ptr) {
            old_val = *val_ptr;
            *val_ptr = new_val;
        }
        ~val_pusher_t() {
            *val_ptr = old_val;
        }
    private:
        T old_val;
        T *val_ptr;
    };

    int depth;
    bool writes_legal;
    const Backtrace *const bt;
    counted_t<const datum_t> curtime;
};

void preprocess_term(Term *root) {
    term_walker_t walker(root);
}

void propagate_backtrace(Term *root, const Backtrace *bt) {
    term_walker_t walker(root, bt);
}


}  // namespace ql<|MERGE_RESOLUTION|>--- conflicted
+++ resolved
@@ -108,11 +108,7 @@
         case Term::DB_DROP:
         case Term::TABLE_CREATE:
         case Term::TABLE_DROP:
-<<<<<<< HEAD
-=======
-        case Term::SERVER_RENAME:
         case Term::RECONFIGURE:
->>>>>>> 0cea85d3
         case Term::SYNC:
         case Term::INDEX_CREATE:
         case Term::INDEX_DROP:
@@ -375,13 +371,9 @@
         case Term::TABLE_CREATE:
         case Term::TABLE_DROP:
         case Term::TABLE_LIST:
-<<<<<<< HEAD
         case Term::TABLE_CONFIG:
         case Term::TABLE_STATUS:
-=======
-        case Term::SERVER_RENAME:
         case Term::RECONFIGURE:
->>>>>>> 0cea85d3
         case Term::SYNC:
         case Term::INDEX_CREATE:
         case Term::INDEX_DROP:
