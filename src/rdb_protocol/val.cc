--- conflicted
+++ resolved
@@ -228,14 +228,9 @@
 }
 
 MUST_USE bool table_t::sync(env_t *env, const rcheckable_t *parent) {
-<<<<<<< HEAD
     rcheck_target(parent, base_exc_t::GENERIC,
                   bounds.is_universe() && sorting == sorting_t::UNORDERED,
                   "sync can only be applied directly to a table.");
-=======
-    rcheck_target(parent, base_exc_t::GENERIC, !bounds && sorting == sorting_t::UNORDERED,
-            "sync can only be applied directly to a table.");
->>>>>>> 21cefbe0
     // In order to get the guarantees that we expect from a user-facing command,
     // we always have to use hard durability in combination with sync.
     return sync_depending_on_durability(env, DURABILITY_REQUIREMENT_HARD);
