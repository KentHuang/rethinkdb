--- conflicted
+++ resolved
@@ -993,10 +993,7 @@
 #else
             lazy_json_t first_value(static_cast<const rdb_value_t *>(keyvalue.value()),
                                     transaction);
-<<<<<<< HEAD
-#endif
-            first_value.get();
-=======
+#endif
 
             // When doing "count" queries, we don't want to actually load the json
             // value. Here we detect up-front whether we will need to load the value.
@@ -1019,7 +1016,6 @@
                 // first_value.reset() to make any later call to .get() fail.
                 first_value.reset();
             }
->>>>>>> ecde6a8d
 
             keyvalue.reset();
 
