--- conflicted
+++ resolved
@@ -30,11 +30,12 @@
 void find_keyvalue_location_for_write(
     const btree_loc_info_t &info,
     keyvalue_location_t<Value> *kv_loc_out,
+    profile::trace_t *trace,
     promise_t<superblock_t *> *pass_back_superblock) {
     find_keyvalue_location_for_write(
         info.btree->txn, info.superblock, info.key->btree_key(), kv_loc_out,
         &info.btree->slice->root_eviction_priority, &info.btree->slice->stats,
-        pass_back_superblock);
+        trace, pass_back_superblock);
 }
 
 const rdb_value_t *value_sizer_t<rdb_value_t>::as_rdb(const void *p) {
@@ -195,21 +196,17 @@
     const btree_loc_info_t &info,
     const btree_point_replacer_t *replacer,
     promise_t<superblock_t *> *superblock_promise,
-    rdb_modification_info_t *mod_info_out) {
+    rdb_modification_info_t *mod_info_out,
+    profile::trace_t *trace)
+{
     bool return_vals = replacer->return_vals_p();
     const std::string &primary_key = *info.btree->primary_key;
     const store_key_t &key = *info.key;
     ql::datum_ptr_t resp(ql::datum_t::R_OBJECT);
     try {
         keyvalue_location_t<rdb_value_t> kv_location;
-<<<<<<< HEAD
-        find_keyvalue_location_for_write(
-            txn, superblock, key.btree_key(), &kv_location,
-            &slice->root_eviction_priority, &slice->stats, ql_env->trace.get_or_null(),
-            superblock_promise_or_null);
-=======
-        find_keyvalue_location_for_write(info, &kv_location, superblock_promise);
->>>>>>> 22f9a863
+        find_keyvalue_location_for_write(info, &kv_location,
+            trace, superblock_promise);
 
         bool started_empty, ended_empty;
         counted_t<const ql::datum_t> old_val;
@@ -320,13 +317,15 @@
     const btree_point_replacer_t *replacer,
     promise_t<superblock_t *> *superblock_promise,
     rdb_modification_report_cb_t *sindex_cb,
-    batched_replace_response_t *stats_out) {
+    batched_replace_response_t *stats_out,
+    profile::trace_t *trace)
+{
     fifo_enforcer_sink_t::exit_write_t exiter(
         batched_replaces_fifo_sink, batched_replaces_fifo_token);
 
     rdb_modification_report_t mod_report(*info.key);
     counted_t<const ql::datum_t> res = rdb_replace_and_return_superblock(
-        info, replacer, superblock_promise, &mod_report.info);
+        info, replacer, superblock_promise, &mod_report.info, trace);
     *stats_out = (*stats_out)->merge(res, ql::stats_merge);
 
     exiter.wait();
@@ -352,7 +351,8 @@
     scoped_ptr_t<superblock_t> *superblock,
     const std::vector<store_key_t> &keys,
     const btree_batched_replacer_t *replacer,
-    rdb_modification_report_cb_t *sindex_cb) {
+    rdb_modification_report_cb_t *sindex_cb,
+    profile::trace_t *trace) {
 
     fifo_enforcer_source_t batched_replaces_fifo_source;
     fifo_enforcer_sink_t batched_replaces_fifo_sink;
@@ -384,19 +384,14 @@
 
                 &superblock_promise,
                 sindex_cb,
-                &stats));
+                &stats,
+                trace));
 
         current_superblock.init(superblock_promise.wait());
     }
     return stats;
 }
 
-<<<<<<< HEAD
-void rdb_set(const store_key_t &key, counted_t<const ql::datum_t> data, bool overwrite,
-             btree_slice_t *slice, repli_timestamp_t timestamp,
-             transaction_t *txn, superblock_t *superblock, point_write_response_t *response_out,
-             rdb_modification_info_t *mod_info, profile::trace_t *trace) {
-=======
 void rdb_set(const store_key_t &key,
              counted_t<const ql::datum_t> data,
              bool overwrite,
@@ -405,8 +400,8 @@
              transaction_t *txn,
              superblock_t *superblock,
              point_write_response_t *response_out,
-             rdb_modification_info_t *mod_info) {
->>>>>>> 22f9a863
+             rdb_modification_info_t *mod_info,
+             profile::trace_t *trace) {
     keyvalue_location_t<rdb_value_t> kv_location;
     find_keyvalue_location_for_write(txn, superblock, key.btree_key(), &kv_location,
                                      &slice->root_eviction_priority, &slice->stats, trace);
