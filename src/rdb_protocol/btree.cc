// Copyright 2010-2013 RethinkDB, all rights reserved.
#include "rdb_protocol/btree.hpp"

#include <string>
#include <vector>

#include "errors.hpp"
#include <boost/bind.hpp>
#include <boost/variant.hpp>

#include "btree/backfill.hpp"
#include "btree/concurrent_traversal.hpp"
#include "btree/erase_range.hpp"
#include "btree/get_distribution.hpp"
#include "btree/operations.hpp"
#include "btree/parallel_traversal.hpp"
#if SLICE_ALT
#include "buffer_cache/alt/alt_serialize_onto_blob.hpp"
#else
#include "buffer_cache/serialize_onto_blob.hpp"
#endif
#include "containers/archive/boost_types.hpp"
#include "containers/archive/buffer_group_stream.hpp"
#include "containers/archive/vector_stream.hpp"
#include "containers/scoped.hpp"
#include "rdb_protocol/blob_wrapper.hpp"
#include "rdb_protocol/func.hpp"
#include "rdb_protocol/lazy_json.hpp"
#include "rdb_protocol/transform_visitors.hpp"

#if SLICE_ALT
using namespace alt;  // RSI
#endif

value_sizer_t<rdb_value_t>::value_sizer_t(block_size_t bs) : block_size_(bs) { }

template<class Value>
void find_keyvalue_location_for_write(
    const btree_loc_info_t &info,
    keyvalue_location_t<Value> *kv_loc_out,
    profile::trace_t *trace,
    promise_t<superblock_t *> *pass_back_superblock) {
#if SLICE_ALT
    find_keyvalue_location_for_write(
        info.superblock, info.key->btree_key(), kv_loc_out,
        &info.btree->slice->stats, trace, pass_back_superblock);
#else
    find_keyvalue_location_for_write(
        info.btree->txn, info.superblock, info.key->btree_key(), kv_loc_out,
        &info.btree->slice->root_eviction_priority, &info.btree->slice->stats,
        trace, pass_back_superblock);
#endif
}

const rdb_value_t *value_sizer_t<rdb_value_t>::as_rdb(const void *p) {
    return reinterpret_cast<const rdb_value_t *>(p);
}

int value_sizer_t<rdb_value_t>::size(const void *value) const {
    return as_rdb(value)->inline_size(block_size_);
}

bool value_sizer_t<rdb_value_t>::fits(const void *value, int length_available) const {
    return btree_value_fits(block_size_, length_available, as_rdb(value));
}

int value_sizer_t<rdb_value_t>::max_possible_size() const {
#if SLICE_ALT
    return alt::blob::btree_maxreflen;
#else
    return blob::btree_maxreflen;
#endif
}

block_magic_t value_sizer_t<rdb_value_t>::leaf_magic() {
    block_magic_t magic = { { 'r', 'd', 'b', 'l' } };
    return magic;
}

block_magic_t value_sizer_t<rdb_value_t>::btree_leaf_magic() const {
    return leaf_magic();
}

block_size_t value_sizer_t<rdb_value_t>::block_size() const { return block_size_; }

bool btree_value_fits(block_size_t bs, int data_length, const rdb_value_t *value) {
#if SLICE_ALT
    return alt::blob::ref_fits(bs, data_length, value->value_ref(),
                               alt::blob::btree_maxreflen);
#else
    return blob::ref_fits(bs, data_length, value->value_ref(), blob::btree_maxreflen);
#endif
}

#if SLICE_ALT
void rdb_get(const store_key_t &store_key, btree_slice_t *slice,
             superblock_t *superblock, point_read_response_t *response,
             profile::trace_t *trace) {
#else
void rdb_get(const store_key_t &store_key, btree_slice_t *slice, transaction_t *txn,
        superblock_t *superblock, point_read_response_t *response, profile::trace_t *trace) {
#endif
    // debugf("rdb_get about to find_keyvalue_location_for_read\n");
    keyvalue_location_t<rdb_value_t> kv_location;
#if SLICE_ALT
    find_keyvalue_location_for_read(superblock, store_key.btree_key(), &kv_location,
                                    &slice->stats, trace);
#else
    find_keyvalue_location_for_read(txn, superblock, store_key.btree_key(), &kv_location,
            slice->root_eviction_priority, &slice->stats, trace);
#endif
    // debugf("rdb_get find_keyvalue_location_for_read returned\n");

    if (!kv_location.value.has()) {
        response->data.reset(new ql::datum_t(ql::datum_t::R_NULL));
    } else {
#if SLICE_ALT
        response->data = get_data(kv_location.value.get(),
                                  alt_buf_parent_t(&kv_location.buf));
#else
        response->data = get_data(kv_location.value.get(), txn);
#endif
    }
}

void kv_location_delete(keyvalue_location_t<rdb_value_t> *kv_location,
                        const store_key_t &key,
#if !SLICE_ALT
                        btree_slice_t *slice,
#endif
                        repli_timestamp_t timestamp,
#if !SLICE_ALT
                        transaction_t *txn,
#endif
                        rdb_modification_info_t *mod_info_out) {
    // Notice this also implies that buf is valid.
    guarantee(kv_location->value.has());


    if (mod_info_out != NULL) {
        guarantee(mod_info_out->deleted.second.empty());

#if SLICE_ALT
        // As noted above, we can be sure that buf is valid.
        block_size_t block_size = kv_location->buf.cache()->get_block_size();
#else
        block_size_t block_size = txn->get_cache()->get_block_size();
#endif
#if SLICE_ALT
        {
            alt::blob_t blob(block_size, kv_location->value->value_ref(),
                             alt::blob::btree_maxreflen);
            blob.detach_subtree(&kv_location->buf);
        }
#endif
        mod_info_out->deleted.second.assign(kv_location->value->value_ref(),
            kv_location->value->value_ref() +
                kv_location->value->inline_size(block_size));
    }

    kv_location->value.reset();
    null_key_modification_callback_t<rdb_value_t> null_cb;
#if SLICE_ALT
    apply_keyvalue_change(kv_location, key.btree_key(), timestamp,
            expired_t::NO, &null_cb);
#else
    apply_keyvalue_change(txn, kv_location, key.btree_key(), timestamp,
            expired_t::NO, &null_cb, &slice->root_eviction_priority);
#endif
}

void kv_location_set(keyvalue_location_t<rdb_value_t> *kv_location,
                     const store_key_t &key,
                     counted_t<const ql::datum_t> data,
#if !SLICE_ALT
                     btree_slice_t *slice,
#endif
                     repli_timestamp_t timestamp,
#if !SLICE_ALT
                     transaction_t *txn,
#endif
                     rdb_modification_info_t *mod_info_out) {
#if SLICE_ALT
    scoped_malloc_t<rdb_value_t> new_value(alt::blob::btree_maxreflen);
    memset(new_value.get(), 0, alt::blob::btree_maxreflen);
#else
    scoped_malloc_t<rdb_value_t> new_value(blob::btree_maxreflen);
    memset(new_value.get(), 0, blob::btree_maxreflen);
#endif

#if SLICE_ALT
    const block_size_t block_size = kv_location->buf.cache()->get_block_size();
    {
        alt::blob_t blob(block_size, new_value->value_ref(), alt::blob::btree_maxreflen);
        serialize_onto_blob(alt_buf_parent_t(&kv_location->buf), &blob, data);
    }
#else
    const block_size_t block_size = txn->get_cache()->get_block_size();
    {
        blob_t blob(block_size, new_value->value_ref(), blob::btree_maxreflen);

        serialize_onto_blob(txn, &blob, data);
    }
#endif

    if (mod_info_out) {
        guarantee(mod_info_out->added.second.empty());
        mod_info_out->added.second.assign(new_value->value_ref(),
            new_value->value_ref() + new_value->inline_size(block_size));
    }

    if (kv_location->value.has() && mod_info_out) {
        guarantee(mod_info_out->deleted.second.empty());
#if SLICE_ALT
        {
            alt::blob_t blob(block_size, kv_location->value->value_ref(),
                             alt::blob::btree_maxreflen);
            blob.detach_subtree(&kv_location->buf);
        }
#endif
        mod_info_out->deleted.second.assign(
            kv_location->value->value_ref(),
            kv_location->value->value_ref()
            + kv_location->value->inline_size(block_size));
    }

    // Actually update the leaf, if needed.
    kv_location->value = std::move(new_value);
    null_key_modification_callback_t<rdb_value_t> null_cb;
#if SLICE_ALT
    apply_keyvalue_change(kv_location, key.btree_key(), timestamp,
                          expired_t::NO, &null_cb);
#else
    apply_keyvalue_change(txn, kv_location, key.btree_key(), timestamp,
                          expired_t::NO, &null_cb, &slice->root_eviction_priority);
#endif
}

#if SLICE_ALT
void kv_location_set(keyvalue_location_t<rdb_value_t> *kv_location,
                     const store_key_t &key,
                     const std::vector<char> &value_ref,
                     repli_timestamp_t timestamp) {
#else
void kv_location_set(keyvalue_location_t<rdb_value_t> *kv_location,
                     const store_key_t &key,
                     const std::vector<char> &value_ref,
                     btree_slice_t *slice,
                     repli_timestamp_t timestamp,
                     transaction_t *txn) {
#endif
    scoped_malloc_t<rdb_value_t> new_value(
            value_ref.data(), value_ref.data() + value_ref.size());

    // Update the leaf, if needed.
    kv_location->value = std::move(new_value);
    null_key_modification_callback_t<rdb_value_t> null_cb;
#if SLICE_ALT
    apply_keyvalue_change(kv_location, key.btree_key(), timestamp,
                          expired_t::NO, &null_cb);
#else
    apply_keyvalue_change(txn, kv_location, key.btree_key(), timestamp,
                          expired_t::NO, &null_cb, &slice->root_eviction_priority);
#endif
}

void kv_location_set(keyvalue_location_t<rdb_value_t> *kv_location,
                     const btree_loc_info_t &info,
                     counted_t<const ql::datum_t> data,
                     rdb_modification_info_t *mod_info_out) {
#if SLICE_ALT
    kv_location_set(kv_location, *info.key, data,
                    info.btree->timestamp, mod_info_out);
#else
    kv_location_set(kv_location, *info.key, data, info.btree->slice,
                    info.btree->timestamp, info.btree->txn, mod_info_out);
#endif
}
void kv_location_delete(keyvalue_location_t<rdb_value_t> *kv_location,
                        const btree_loc_info_t &info,
                        rdb_modification_info_t *mod_info_out) {
#if SLICE_ALT
    // RSI: Just pass timestamp, no `info`?
    kv_location_delete(kv_location, *info.key,
                       info.btree->timestamp, mod_info_out);
#else
    kv_location_delete(kv_location, *info.key, info.btree->slice,
                       info.btree->timestamp, info.btree->txn, mod_info_out);
#endif
}

batched_replace_response_t rdb_replace_and_return_superblock(
    const btree_loc_info_t &info,
    const btree_point_replacer_t *replacer,
    promise_t<superblock_t *> *superblock_promise,
    rdb_modification_info_t *mod_info_out,
    profile::trace_t *trace)
{
    bool return_vals = replacer->should_return_vals();
    const std::string &primary_key = *info.btree->primary_key;
    const store_key_t &key = *info.key;
    ql::datum_ptr_t resp(ql::datum_t::R_OBJECT);
    try {
        keyvalue_location_t<rdb_value_t> kv_location;
        find_keyvalue_location_for_write(info, &kv_location,
            trace, superblock_promise);

        bool started_empty, ended_empty;
        counted_t<const ql::datum_t> old_val;
        if (!kv_location.value.has()) {
            // If there's no entry with this key, pass NULL to the function.
            started_empty = true;
            old_val = make_counted<ql::datum_t>(ql::datum_t::R_NULL);
        } else {
            // Otherwise pass the entry with this key to the function.
            started_empty = false;
#if SLICE_ALT
            old_val = get_data(kv_location.value.get(),
                               alt_buf_parent_t(&kv_location.buf));
#else
            old_val = get_data(kv_location.value.get(), info.btree->txn);
#endif
            guarantee(old_val->get(primary_key, ql::NOTHROW).has());
        }
        guarantee(old_val.has());
        if (return_vals == RETURN_VALS) {
            bool conflict = resp.add("old_val", old_val)
                         || resp.add("new_val", old_val); // changed below
            guarantee(!conflict);
        }

        counted_t<const ql::datum_t> new_val = replacer->replace(old_val);
        if (return_vals == RETURN_VALS) {
            bool conflict = resp.add("new_val", new_val, ql::CLOBBER);
            guarantee(conflict); // We set it to `old_val` previously.
        }
        if (new_val->get_type() == ql::datum_t::R_NULL) {
            ended_empty = true;
        } else if (new_val->get_type() == ql::datum_t::R_OBJECT) {
            ended_empty = false;
            new_val->rcheck_valid_replace(
                old_val, counted_t<const ql::datum_t>(), primary_key);
            counted_t<const ql::datum_t> pk = new_val->get(primary_key, ql::NOTHROW);
            rcheck_target(
                new_val, ql::base_exc_t::GENERIC,
                key.compare(store_key_t(pk->print_primary())) == 0,
                (started_empty
                 ? strprintf("Primary key `%s` cannot be changed (null -> %s)",
                             primary_key.c_str(), new_val->print().c_str())
                 : strprintf("Primary key `%s` cannot be changed (%s -> %s)",
                             primary_key.c_str(),
                             old_val->print().c_str(), new_val->print().c_str())));
        } else {
            rfail_typed_target(
                new_val, "Inserted value must be an OBJECT (got %s):\n%s",
                new_val->get_type_name().c_str(), new_val->print().c_str());
        }

        // We use `conflict` below to store whether or not there was a key
        // conflict when constructing the stats object.  It defaults to `true`
        // so that we fail an assertion if we never update the stats object.
        bool conflict = true;

        // Figure out what operation we're doing (based on started_empty,
        // ended_empty, and the result of the function call) and then do it.
        if (started_empty) {
            if (ended_empty) {
                conflict = resp.add("skipped", make_counted<ql::datum_t>(1.0));
            } else {
                conflict = resp.add("inserted", make_counted<ql::datum_t>(1.0));
                r_sanity_check(new_val->get(primary_key, ql::NOTHROW).has());
                kv_location_set(&kv_location, info, new_val, mod_info_out);
                guarantee(mod_info_out->deleted.second.empty());
                guarantee(!mod_info_out->added.second.empty());
                mod_info_out->added.first = new_val;
            }
        } else {
            if (ended_empty) {
                conflict = resp.add("deleted", make_counted<ql::datum_t>(1.0));
                kv_location_delete(&kv_location, info, mod_info_out);
                guarantee(!mod_info_out->deleted.second.empty());
                guarantee(mod_info_out->added.second.empty());
                mod_info_out->deleted.first = old_val;
            } else {
                r_sanity_check(
                    *old_val->get(primary_key) == *new_val->get(primary_key));
                if (*old_val == *new_val) {
                    conflict = resp.add("unchanged",
                                         make_counted<ql::datum_t>(1.0));
                } else {
                    conflict = resp.add("replaced", make_counted<ql::datum_t>(1.0));
                    r_sanity_check(new_val->get(primary_key, ql::NOTHROW).has());
                    kv_location_set(&kv_location, info, new_val, mod_info_out);
                    guarantee(!mod_info_out->deleted.second.empty());
                    guarantee(!mod_info_out->added.second.empty());
                    mod_info_out->added.first = new_val;
                    mod_info_out->deleted.first = old_val;
                }
            }
        }
        guarantee(!conflict); // message never added twice
    } catch (const ql::base_exc_t &e) {
        resp.add_error(e.what());
    } catch (const interrupted_exc_t &e) {
        std::string msg = strprintf("interrupted (%s:%d)", __FILE__, __LINE__);
        resp.add_error(msg.c_str());
        // We don't rethrow because we're in a coroutine.  Theoretically the
        // above message should never make it back to a user because the calling
        // function will also be interrupted, but we document where it comes
        // from to aid in future debugging if that invariant becomes violated.
    }
    return resp.to_counted();
}


class one_replace_t : public btree_point_replacer_t {
public:
    one_replace_t(const btree_batched_replacer_t *_replacer, size_t _index)
        : replacer(_replacer), index(_index) { }

    counted_t<const ql::datum_t> replace(const counted_t<const ql::datum_t> &d) const {
        return replacer->replace(d, index);
    }
    bool should_return_vals() const { return replacer->should_return_vals(); }
private:
    const btree_batched_replacer_t *const replacer;
    const size_t index;
};

void do_a_replace_from_batched_replace(
    auto_drainer_t::lock_t,
    fifo_enforcer_sink_t *batched_replaces_fifo_sink,
    const fifo_enforcer_write_token_t &batched_replaces_fifo_token,
    const btree_loc_info_t &info,
    const one_replace_t one_replace,
    promise_t<superblock_t *> *superblock_promise,
    rdb_modification_report_cb_t *sindex_cb,
    batched_replace_response_t *stats_out,
    profile::trace_t *trace)
{
    // debugf_t eex("do_a_replace_from_batched_replace");
    fifo_enforcer_sink_t::exit_write_t exiter(
        batched_replaces_fifo_sink, batched_replaces_fifo_token);

    // debugf("do_a_replace_from_batched_replace made xiter\n");
    rdb_modification_report_t mod_report(*info.key);
    counted_t<const ql::datum_t> res = rdb_replace_and_return_superblock(
        info, &one_replace, superblock_promise, &mod_report.info, trace);
    *stats_out = (*stats_out)->merge(res, ql::stats_merge);

    // debugf("do_a_replace_from_batched_replace before xiter.wait\n");
    // RSI: What is this for?  are we waiting to get in line to call on_mod_report?  I guess so.
    // JD: Looks like this is a do_a_replace_from_batched_replace specific thing.
    exiter.wait();
    // debugf("do_a_replace_from_batched_replace xiter.wait returned\n");
    sindex_cb->on_mod_report(mod_report);
    // debugf("do_a_replace_from_batched_replace on_mod_report returned\n");
}

batched_replace_response_t rdb_batched_replace(
    const btree_info_t &info,
    scoped_ptr_t<superblock_t> *superblock,
    const std::vector<store_key_t> &keys,
    const btree_batched_replacer_t *replacer,
    rdb_modification_report_cb_t *sindex_cb,
    profile::trace_t *trace) {

    fifo_enforcer_source_t batched_replaces_fifo_source;
    fifo_enforcer_sink_t batched_replaces_fifo_sink;

    counted_t<const ql::datum_t> stats(new ql::datum_t(ql::datum_t::R_OBJECT));

    // We have to drain write operations before destructing everything above us,
    // because the coroutines being drained use them.
    {
        auto_drainer_t drainer;
        // Note the destructor ordering: We release the superblock before draining
        // on all the write operations.
        scoped_ptr_t<superblock_t> current_superblock(superblock->release());
        // debugf("About to do batched replace loop for %zu keys\n", keys.size());
        for (size_t i = 0; i < keys.size(); ++i) {
            // debugf("batched replace loop i = %zu\n", i);
            // Pass out the point_replace_response_t.
            promise_t<superblock_t *> superblock_promise;
            coro_t::spawn_sometime(
                boost::bind(
                    &do_a_replace_from_batched_replace,
                    auto_drainer_t::lock_t(&drainer),
                    &batched_replaces_fifo_sink,
                    batched_replaces_fifo_source.enter_write(),

                    btree_loc_info_t(&info, current_superblock.release(), &keys[i]),
                    one_replace_t(replacer, i),

                    &superblock_promise,
                    sindex_cb,
                    &stats,
                    trace));

            current_superblock.init(superblock_promise.wait());
        }
    } // Make sure the drainer is destructed before the return statement.
    return stats;
}

void rdb_set(const store_key_t &key,
             counted_t<const ql::datum_t> data,
             bool overwrite,
             btree_slice_t *slice,
             repli_timestamp_t timestamp,
#if !SLICE_ALT
             transaction_t *txn,
#endif
             superblock_t *superblock,
             point_write_response_t *response_out,
             rdb_modification_info_t *mod_info,
             profile::trace_t *trace) {
    keyvalue_location_t<rdb_value_t> kv_location;
#if SLICE_ALT
    find_keyvalue_location_for_write(superblock, key.btree_key(), &kv_location,
                                     &slice->stats, trace);
#else
    find_keyvalue_location_for_write(txn, superblock, key.btree_key(), &kv_location,
                                     &slice->root_eviction_priority, &slice->stats, trace);
#endif
    const bool had_value = kv_location.value.has();

    /* update the modification report */
    if (kv_location.value.has()) {
#if SLICE_ALT
        mod_info->deleted.first = get_data(kv_location.value.get(),
                                           alt_buf_parent_t(&kv_location.buf));
#else
        mod_info->deleted.first = get_data(kv_location.value.get(), txn);
#endif
    }

    mod_info->added.first = data;

    if (overwrite || !had_value) {
#if SLICE_ALT
        kv_location_set(&kv_location, key, data, timestamp, mod_info);
#else
        kv_location_set(&kv_location, key, data, slice, timestamp, txn, mod_info);
#endif
        guarantee(mod_info->deleted.second.empty() == !had_value &&
                  !mod_info->added.second.empty());
    }
    response_out->result =
        (had_value ? point_write_result_t::DUPLICATE : point_write_result_t::STORED);
}

class agnostic_rdb_backfill_callback_t : public agnostic_backfill_callback_t {
public:
    agnostic_rdb_backfill_callback_t(rdb_backfill_callback_t *cb,
                                     const key_range_t &kr,
                                     btree_slice_t *slice) :
        cb_(cb), kr_(kr), slice_(slice) { }

    void on_delete_range(const key_range_t &range, signal_t *interruptor) THROWS_ONLY(interrupted_exc_t) {
        rassert(kr_.is_superset(range));
        cb_->on_delete_range(range, interruptor);
    }

    void on_deletion(const btree_key_t *key, repli_timestamp_t recency, signal_t *interruptor) THROWS_ONLY(interrupted_exc_t) {
        rassert(kr_.contains_key(key->contents, key->size));
        cb_->on_deletion(key, recency, interruptor);
    }

#if SLICE_ALT
    void on_pair(alt_buf_parent_t leaf_node, repli_timestamp_t recency,
                 const btree_key_t *key, const void *val,
                 signal_t *interruptor) THROWS_ONLY(interrupted_exc_t) {
#else
    void on_pair(transaction_t *txn, repli_timestamp_t recency, const btree_key_t *key, const void *val, signal_t *interruptor) THROWS_ONLY(interrupted_exc_t) {
#endif
        rassert(kr_.contains_key(key->contents, key->size));
        const rdb_value_t *value = static_cast<const rdb_value_t *>(val);

        slice_->stats.pm_keys_read.record();

        rdb_protocol_details::backfill_atom_t atom;
        atom.key.assign(key->size, key->contents);
#if SLICE_ALT
        atom.value = get_data(value, leaf_node);
#else
        atom.value = get_data(value, txn);
#endif
        atom.recency = recency;
        cb_->on_keyvalue(atom, interruptor);
    }

    void on_sindexes(const std::map<std::string, secondary_index_t> &sindexes, signal_t *interruptor) THROWS_ONLY(interrupted_exc_t) {
        cb_->on_sindexes(sindexes, interruptor);
    }

    rdb_backfill_callback_t *cb_;
    key_range_t kr_;
    btree_slice_t *slice_;
};

#if SLICE_ALT
void rdb_backfill(btree_slice_t *slice, const key_range_t& key_range,
                  repli_timestamp_t since_when, rdb_backfill_callback_t *callback,
                  superblock_t *superblock,
                  alt_buf_lock_t *sindex_block,
                  parallel_traversal_progress_t *p, signal_t *interruptor)
    THROWS_ONLY(interrupted_exc_t) {
#else
void rdb_backfill(btree_slice_t *slice, const key_range_t& key_range,
        repli_timestamp_t since_when, rdb_backfill_callback_t *callback,
        transaction_t *txn, superblock_t *superblock,
        buf_lock_t *sindex_block,
        parallel_traversal_progress_t *p, signal_t *interruptor)
        THROWS_ONLY(interrupted_exc_t) {
<<<<<<< HEAD
#endif
    agnostic_rdb_backfill_callback_t agnostic_cb(callback, key_range);
=======
    agnostic_rdb_backfill_callback_t agnostic_cb(callback, key_range, slice);
>>>>>>> e48b12fe
    value_sizer_t<rdb_value_t> sizer(slice->cache()->get_block_size());
#if SLICE_ALT
    do_agnostic_btree_backfill(&sizer, slice, key_range, since_when, &agnostic_cb,
                               superblock, sindex_block, p, interruptor);
#else
    do_agnostic_btree_backfill(&sizer, slice, key_range, since_when, &agnostic_cb, txn, superblock, sindex_block, p, interruptor);
#endif
}

#if SLICE_ALT
void rdb_delete(const store_key_t &key, btree_slice_t *slice,
                repli_timestamp_t timestamp,
                superblock_t *superblock, point_delete_response_t *response,
                rdb_modification_info_t *mod_info,
                profile::trace_t *trace) {
#else
void rdb_delete(const store_key_t &key, btree_slice_t *slice,
                repli_timestamp_t timestamp, transaction_t *txn,
                superblock_t *superblock, point_delete_response_t *response,
                rdb_modification_info_t *mod_info,
                profile::trace_t *trace) {
#endif
    keyvalue_location_t<rdb_value_t> kv_location;
#if SLICE_ALT
    find_keyvalue_location_for_write(superblock, key.btree_key(),
            &kv_location, &slice->stats, trace);
#else
    find_keyvalue_location_for_write(txn, superblock, key.btree_key(),
            &kv_location, &slice->root_eviction_priority, &slice->stats, trace);
#endif
    bool exists = kv_location.value.has();

    /* Update the modification report. */
    if (exists) {
#if SLICE_ALT
        mod_info->deleted.first = get_data(kv_location.value.get(),
                                           alt_buf_parent_t(&kv_location.buf));
        kv_location_delete(&kv_location, key, timestamp, mod_info);
#else
        mod_info->deleted.first = get_data(kv_location.value.get(), txn);
        kv_location_delete(&kv_location, key, slice, timestamp, txn, mod_info);
#endif
    }
    guarantee(!mod_info->deleted.second.empty() && mod_info->added.second.empty());
    response->result = (exists ? point_delete_result_t::DELETED : point_delete_result_t::MISSING);
}

#if SLICE_ALT
// RSI: Ensure that everything calling this function is using it correctly -- and
// make this function take a txn, I think, because this should only be used to delete
// a detached blob.
void rdb_value_deleter_t::delete_value(alt_buf_parent_t parent, void *value) {
#else
void rdb_value_deleter_t::delete_value(transaction_t *_txn, void *value) {
#endif
#if SLICE_ALT
    rdb_blob_wrapper_t blob(parent.cache()->get_block_size(),
                            static_cast<rdb_value_t *>(value)->value_ref(),
                            alt::blob::btree_maxreflen);
    blob.clear(parent);
#else
    rdb_blob_wrapper_t blob(_txn->get_cache()->get_block_size(),
                static_cast<rdb_value_t *>(value)->value_ref(), blob::btree_maxreflen);
    blob.clear(_txn);
#endif
}

#if SLICE_ALT
void rdb_value_non_deleter_t::delete_value(alt_buf_parent_t, void *) {
    //RSI should we be detaching blobs in here?
}
#else
void rdb_value_non_deleter_t::delete_value(transaction_t *, void *) { }
#endif

class sindex_key_range_tester_t : public key_tester_t {
public:
    explicit sindex_key_range_tester_t(const key_range_t &key_range)
        : key_range_(key_range) { }

    bool key_should_be_erased(const btree_key_t *key) {
        std::string pk = ql::datum_t::extract_primary(
            key_to_unescaped_str(store_key_t(key)));

        return key_range_.contains_key(store_key_t(pk));
    }
private:
    key_range_t key_range_;
};

typedef btree_store_t<rdb_protocol_t>::sindex_access_t sindex_access_t;
typedef btree_store_t<rdb_protocol_t>::sindex_access_vector_t sindex_access_vector_t;

#if SLICE_ALT
void sindex_erase_range(const key_range_t &key_range,
        const sindex_access_t *sindex_access, auto_drainer_t::lock_t,
        signal_t *interruptor, bool release_superblock) THROWS_NOTHING {
#else
void sindex_erase_range(const key_range_t &key_range,
        transaction_t *txn, const sindex_access_t *sindex_access, auto_drainer_t::lock_t,
        signal_t *interruptor, bool release_superblock) THROWS_NOTHING {
#endif

    value_sizer_t<rdb_value_t> rdb_sizer(sindex_access->btree->cache()->get_block_size());
    value_sizer_t<void> *sizer = &rdb_sizer;

    rdb_value_non_deleter_t deleter;

    sindex_key_range_tester_t tester(key_range);

    try {
#if SLICE_ALT
        btree_erase_range_generic(sizer, sindex_access->btree, &tester,
                                  &deleter, NULL, NULL,
                                  sindex_access->super_block.get(), interruptor,
                                  release_superblock);
#else
        btree_erase_range_generic(sizer, sindex_access->btree, &tester,
                &deleter, NULL, NULL, txn, sindex_access->super_block.get(), interruptor, release_superblock);
#endif
    } catch (const interrupted_exc_t &) {
        // We were interrupted. That's fine nothing to be done about it.
    }
}

/* Spawns a coro to carry out the erase range for each sindex. */
void spawn_sindex_erase_ranges(
        const sindex_access_vector_t *sindex_access,
        const key_range_t &key_range,
#if !SLICE_ALT
        transaction_t *txn,
#endif
        auto_drainer_t *drainer,
        auto_drainer_t::lock_t,
        bool release_superblock,
        signal_t *interruptor) {
    for (auto it = sindex_access->begin(); it != sindex_access->end(); ++it) {
#if SLICE_ALT
        coro_t::spawn_sometime(std::bind(
                    &sindex_erase_range, key_range, &*it,
                    auto_drainer_t::lock_t(drainer), interruptor,
                    release_superblock));
#else
        coro_t::spawn_sometime(boost::bind(
                    &sindex_erase_range, key_range, txn, &*it,
                    auto_drainer_t::lock_t(drainer), interruptor,
                    release_superblock));
#endif
    }
}

void rdb_erase_range(btree_slice_t *slice, key_tester_t *tester,
                     const key_range_t &key_range,
#if !SLICE_ALT
                     transaction_t *txn,
#endif
                     superblock_t *superblock,
                     btree_store_t<rdb_protocol_t> *store,
#if !SLICE_ALT
                     write_token_pair_t *token_pair,
#endif
                     signal_t *interruptor) {
    /* This is guaranteed because the way the keys are calculated below would
     * lead to a single key being deleted even if the range was empty. */
    guarantee(!key_range.is_empty());

    /* Dispatch the erase range to the sindexes. */
    sindex_access_vector_t sindex_superblocks;
    {
#if SLICE_ALT
        scoped_ptr_t<alt_buf_lock_t> sindex_block;
        store->acquire_sindex_block_for_write(
            superblock->expose_buf(),
            &sindex_block, superblock->get_sindex_block_id());

        store->acquire_post_constructed_sindex_superblocks_for_write(
                sindex_block.get(), &sindex_superblocks);
#else
        scoped_ptr_t<buf_lock_t> sindex_block;
        store->acquire_sindex_block_for_write(
            token_pair, txn, &sindex_block, superblock->get_sindex_block_id(),
            interruptor);

        store->acquire_post_constructed_sindex_superblocks_for_write(
                sindex_block.get(), txn, &sindex_superblocks);
#endif

        mutex_t::acq_t acq;
        store->lock_sindex_queue(sindex_block.get(), &acq);

        write_message_t wm;
        wm << rdb_sindex_change_t(rdb_erase_range_report_t(key_range));
        store->sindex_queue_push(wm, &acq);
    }

    {
        auto_drainer_t sindex_erase_drainer;
#if SLICE_ALT
        spawn_sindex_erase_ranges(&sindex_superblocks, key_range,
                &sindex_erase_drainer, auto_drainer_t::lock_t(&sindex_erase_drainer),
                true, /* release the superblock */ interruptor);
#else
        spawn_sindex_erase_ranges(&sindex_superblocks, key_range, txn,
                &sindex_erase_drainer, auto_drainer_t::lock_t(&sindex_erase_drainer),
                true, /* release the superblock */ interruptor);
#endif

        /* Notice, when we exit this block we destruct the sindex_erase_drainer
         * which means we'll wait until all of the sindex_erase_ranges finish
         * executing. This is an important detail because the sindexes only
         * store references to their data. They don't actually store a full
         * copy of the data themselves. The call to btree_erase_range_generic
         * is the one that will actually erase the data and if we were to make
         * that call before the indexes were finished erasing we would have
         * reference to data which didn't actually exist and another process
         * could read that data. */
        /* TL;DR it's very important that we make sure all of the coros spawned
         * by spawn_sindex_erase_ranges complete before we proceed past this
         * point. */
    }

    /* Twiddle some keys to get the in the form we want. Notice these are keys
     * which will be made  exclusive and inclusive as their names suggest
     * below. At the point of construction they aren't. */
    store_key_t left_key_exclusive(key_range.left);
    store_key_t right_key_inclusive(key_range.right.key);

    bool left_key_supplied = left_key_exclusive.decrement();
    bool right_key_supplied = !key_range.right.unbounded;
    if (right_key_supplied) {
        right_key_inclusive.decrement();
    }

    /* Now left_key_exclusive and right_key_inclusive accurately reflect their
     * names. */

    /* We need these structures to perform the erase range. */
    value_sizer_t<rdb_value_t> rdb_sizer(slice->cache()->get_block_size());
    value_sizer_t<void> *sizer = &rdb_sizer;

    rdb_value_deleter_t deleter;

#if SLICE_ALT
    btree_erase_range_generic(sizer, slice, tester, &deleter,
        left_key_supplied ? left_key_exclusive.btree_key() : NULL,
        right_key_supplied ? right_key_inclusive.btree_key() : NULL,
        superblock, interruptor);
#else
    btree_erase_range_generic(sizer, slice, tester, &deleter,
        left_key_supplied ? left_key_exclusive.btree_key() : NULL,
        right_key_supplied ? right_key_inclusive.btree_key() : NULL,
        txn, superblock, interruptor);
#endif

    // auto_drainer_t is destructed here so this waits for other coros to finish.
}

// This is actually a kind of misleading name. This function estimates the size of a datum,
// not a whole rget, though it is used for that purpose (by summing up these responses).
size_t estimate_rget_response_size(const counted_t<const ql::datum_t> &datum) {
    return serialized_size(datum);
}

class rdb_rget_depth_first_traversal_callback_t
    : public concurrent_traversal_callback_t {
public:
    /* This constructor does a traversal on the primary btree, it's not to be
     * used with sindexes. The constructor below is for use with sindexes. */
    rdb_rget_depth_first_traversal_callback_t(
#if !SLICE_ALT
        transaction_t *txn,
#endif
        ql::env_t *_ql_env,
        const ql::batchspec_t &batchspec,
        const rdb_protocol_details::transform_t &_transform,
        boost::optional<rdb_protocol_details::terminal_t> _terminal,
        const key_range_t &range,
        sorting_t _sorting,
        rget_read_response_t *_response,
        btree_slice_t *_slice)
        : bad_init(false),
#if !SLICE_ALT
          transaction(txn),
#endif
          response(_response),
          ql_env(_ql_env),
          batcher(batchspec.to_batcher()),
          transform(_transform),
          terminal(_terminal),
          sorting(_sorting),
          slice(_slice)
    {
        init(range);
    }

    /* This constructor is used if you're doing a secondary index get, it takes
     * an extra key_range_t (_primary_key_range) which is used to filter out
     * unwanted results. The reason you can get unwanted results is is
     * oversharding. When we overshard multiple logical shards are stored in
     * the same physical btree_store_t, this is transparent with all other
     * operations but their sindex values get mixed together and you wind up
     * with multiple copies of each. This constructor will filter out the
     * duplicates. This was issue #606. */
    rdb_rget_depth_first_traversal_callback_t(
#if !SLICE_ALT
        transaction_t *txn,
#endif
        ql::env_t *_ql_env,
        const ql::batchspec_t &batchspec,
        const rdb_protocol_details::transform_t &_transform,
        boost::optional<rdb_protocol_details::terminal_t> _terminal,
        const key_range_t &range,
        const key_range_t &_primary_key_range,
        sorting_t _sorting,
        ql::map_wire_func_t _sindex_function,
        sindex_multi_bool_t _sindex_multi,
        datum_range_t _sindex_range,
        rget_read_response_t *_response,
        btree_slice_t *_slice)
        : bad_init(false),
#if !SLICE_ALT
          transaction(txn),
#endif
          response(_response),
          ql_env(_ql_env),
          batcher(batchspec.to_batcher()),
          transform(_transform),
          terminal(_terminal),
          sorting(_sorting),
          primary_key_range(_primary_key_range),
          sindex_range(_sindex_range),
          sindex_multi(_sindex_multi),
          slice(_slice)
    {
        sindex_function = _sindex_function.compile_wire_func();
        init(range);
    }

    void init(const key_range_t &range) {
        try {
            if (!reversed(sorting)) {
                response->last_considered_key = range.left;
            } else {
                if (!range.right.unbounded) {
                    response->last_considered_key = range.right.key;
                } else {
                    response->last_considered_key = store_key_t::max();
                }
            }

            if (terminal) {
                query_language::terminal_initialize(&*terminal, &response->result);
            }

            disabler.init(new profile::disabler_t(ql_env->trace));
            sampler.init(new profile::sampler_t("Range traversal doc evaluation.", ql_env->trace));
        } catch (const ql::exc_t &e2) {
            /* Evaluation threw so we're not going to be accepting any more requests. */
            response->result = e2;
            bad_init = true;
        } catch (const ql::datum_exc_t &e2) {
            /* Evaluation threw so we're not going to be accepting any more requests. */
            terminal_exception(e2, *terminal, &response->result);
            bad_init = true;
        }
    }

    virtual bool handle_pair(scoped_key_value_t &&keyvalue,
                     concurrent_traversal_fifo_enforcer_signal_t waiter)
        THROWS_ONLY(interrupted_exc_t) {
        sampler->new_sample();
        store_key_t store_key(keyvalue.key());
        if (bad_init) {
            return false;
        }
        if (primary_key_range) {
            std::string pk = ql::datum_t::extract_primary(
                    key_to_unescaped_str(store_key));
            if (!primary_key_range->contains_key(store_key_t(pk))) {
                return true;
            }
        }

        try {
#if SLICE_ALT
            lazy_json_t first_value(static_cast<const rdb_value_t *>(keyvalue.value()),
                                    keyvalue.expose_buf());
#else
            lazy_json_t first_value(static_cast<const rdb_value_t *>(keyvalue.value()),
                                    transaction);
#endif

            // When doing "count" queries, we don't want to actually load the json
            // value. Here we detect up-front whether we will need to load the value.
            // If nothing uses the value, we load it here.  Otherwise we never load
            // it.  The main problem with this code is that we still need a time to
            // exclusively process each row, in between the call to
            // waiter.wait_interruptible() and the end of this function.  If we fixed
            // the design that makes us need to _process_ each row one at a time, we
            // wouldn't have to guess up front whether the lazy_json_t actually needs
            // to be loaded, and the code would be safer (and algorithmically more
            // parallelized).

            if (sindex_function.has() || !transform.empty() || !terminal
                || query_language::terminal_uses_value(*terminal)) {
                // Force the value to be loaded.
                first_value.get();
                // Increment reads here since the btree doesn't know if we actually do a read
                slice->stats.pm_keys_read.record();
            } else {
                // We _must_ load the value before calling keyvalue.reset(), and
                // before calling waiter.wait_interruptible().  So we call
                // first_value.reset() to make any later call to .get() fail.
                first_value.reset();
            }

            keyvalue.reset();

            waiter.wait_interruptible();

            if ((response->last_considered_key < store_key && !reversed(sorting)) ||
                (response->last_considered_key > store_key && reversed(sorting))) {
                response->last_considered_key = store_key;
            }

            std::vector<lazy_json_t> data;
            data.push_back(first_value);

            counted_t<const ql::datum_t> sindex_value;
            if (sindex_function) {
                sindex_value =
                    sindex_function->call(ql_env, first_value.get())->as_datum();
                guarantee(sindex_range);
                guarantee(sindex_multi);

                if (sindex_multi == sindex_multi_bool_t::MULTI &&
                    sindex_value->get_type() == ql::datum_t::R_ARRAY) {
                        boost::optional<uint64_t> tag =
                            ql::datum_t::extract_tag(key_to_unescaped_str(store_key));
                        guarantee(tag);
                        guarantee(sindex_value->size() > *tag);
                        sindex_value = sindex_value->get(*tag);
                }
                if (!sindex_range->contains(sindex_value)) {
                    return true;
                }
            }

            // Apply transforms to the data
            {
                rdb_protocol_details::transform_t::iterator it;
                for (it = transform.begin(); it != transform.end(); ++it) {
                    try {
                        std::vector<counted_t<const ql::datum_t> > tmp;

                        for (auto jt = data.begin(); jt != data.end(); ++jt) {
                            query_language::transform_apply(
                                ql_env, jt->get(), &*it, &tmp);
                        }
                        data.clear();
                        for (auto jt = tmp.begin(); jt != tmp.end(); ++jt) {
                            data.push_back(lazy_json_t(*jt));
                        }
                    } catch (const ql::datum_exc_t &e2) {
                        /* Evaluation threw so we're not going to be accepting any
                           more requests. */
                        transform_exception(e2, *it, &response->result);
                        return false;
                    }
                }
            }

            if (!terminal) {
                typedef rget_read_response_t::stream_t stream_t;
                stream_t *stream = boost::get<stream_t>(&response->result);
                guarantee(stream);
                for (auto it = data.begin(); it != data.end(); ++it) {
                    counted_t<const ql::datum_t> datum = it->get();
                    if (sorting != sorting_t::UNORDERED && sindex_value) {
                        stream->push_back(rdb_protocol_details::rget_item_t(
                                    store_key, sindex_value, datum));
                    } else {
                        stream->push_back(rdb_protocol_details::rget_item_t(
                                              store_key, datum));
                    }

                    batcher.note_el(datum);
                }
                return !batcher.should_send_batch();
            } else {
                try {
                    for (auto jt = data.begin(); jt != data.end(); ++jt) {
                        query_language::terminal_apply(
                            ql_env, *jt, &*terminal, &response->result);
                    }
                    return true;
                } catch (const ql::datum_exc_t &e2) {
                    /* Evaluation threw so we're not going to be accepting any
                       more requests. */
                    terminal_exception(e2, *terminal, &response->result);
                    return false;
                }
            }
        } catch (const ql::exc_t &e2) {
            /* Evaluation threw so we're not going to be accepting any more requests. */
            response->result = e2;
            return false;
        }

    }

    virtual profile::trace_t *get_trace() THROWS_NOTHING {
        return ql_env->trace.get_or_null();
    }


    bool bad_init;
#if !SLICE_ALT
    transaction_t *transaction;
#endif
    rget_read_response_t *response;
    ql::env_t *ql_env;
    ql::batcher_t batcher;
    rdb_protocol_details::transform_t transform;
    boost::optional<rdb_protocol_details::terminal_t> terminal;
    sorting_t sorting;

    /* Only present if we're doing a sindex read.*/
    boost::optional<key_range_t> primary_key_range;
    boost::optional<datum_range_t> sindex_range;
    counted_t<ql::func_t> sindex_function;
    boost::optional<sindex_multi_bool_t> sindex_multi;

    scoped_ptr_t<profile::disabler_t> disabler;
    scoped_ptr_t<profile::sampler_t> sampler;

    btree_slice_t *slice;
};

class result_finalizer_visitor_t : public boost::static_visitor<void> {
public:
    void operator()(const rget_read_response_t::stream_t &) const { }
    void operator()(const ql::exc_t &) const { }
    void operator()(const ql::datum_exc_t &) const { }
    void operator()(const std::vector<ql::wire_datum_map_t> &) const { }
    void operator()(const rget_read_response_t::empty_t &) const { }
    void operator()(const counted_t<const ql::datum_t> &) const { }

    void operator()(ql::wire_datum_map_t &dm) const {  // NOLINT(runtime/references)
        dm.finalize();
    }
};

void rdb_rget_slice(btree_slice_t *slice, const key_range_t &range,
#if !SLICE_ALT
                    transaction_t *txn,
#endif
                    superblock_t *superblock,
                    ql::env_t *ql_env, const ql::batchspec_t &batchspec,
                    const rdb_protocol_details::transform_t &transform,
                    const boost::optional<rdb_protocol_details::terminal_t> &terminal,
                    sorting_t sorting,
                    rget_read_response_t *response) {
    profile::starter_t starter("Do range scan on primary index.", ql_env->trace);
#if SLICE_ALT
    rdb_rget_depth_first_traversal_callback_t callback(
            ql_env, batchspec, transform, terminal, range, sorting, response);
    btree_concurrent_traversal(slice, superblock, range, &callback,
                               (!reversed(sorting) ? FORWARD : BACKWARD));
#else
    rdb_rget_depth_first_traversal_callback_t callback(
        txn, ql_env, batchspec, transform, terminal, range, sorting, response, slice);
    btree_concurrent_traversal(slice, txn, superblock, range, &callback,
                               (!reversed(sorting) ? FORWARD : BACKWARD));
#endif

    response->truncated = callback.batcher.should_send_batch();

    boost::apply_visitor(result_finalizer_visitor_t(), response->result);
}

void rdb_rget_secondary_slice(
    btree_slice_t *slice,
    const datum_range_t &sindex_range,
    const rdb_protocol_t::region_t &sindex_region,
#if !SLICE_ALT
    transaction_t *txn,
#endif
    superblock_t *superblock,
    ql::env_t *ql_env,
    const ql::batchspec_t &batchspec,
    const rdb_protocol_details::transform_t &transform,
    const boost::optional<rdb_protocol_details::terminal_t> &terminal,
    const key_range_t &pk_range,
    sorting_t sorting,
    const ql::map_wire_func_t &sindex_func,
    sindex_multi_bool_t sindex_multi,
    rget_read_response_t *response) {
    profile::starter_t starter("Do range scan on secondary index.", ql_env->trace);
#if SLICE_ALT
    rdb_rget_depth_first_traversal_callback_t callback(
        ql_env, batchspec, transform, terminal, sindex_region.inner, pk_range,
        sorting, sindex_func, sindex_multi, sindex_range, response);
    btree_concurrent_traversal(
        slice, superblock, sindex_region.inner, &callback,
        (!reversed(sorting) ? FORWARD : BACKWARD));
#else
    rdb_rget_depth_first_traversal_callback_t callback(
        txn, ql_env, batchspec, transform, terminal, sindex_region.inner, pk_range,
        sorting, sindex_func, sindex_multi, sindex_range, response, slice);
    btree_concurrent_traversal(
        slice, txn, superblock, sindex_region.inner, &callback,
        (!reversed(sorting) ? FORWARD : BACKWARD));
#endif

    response->truncated = callback.batcher.should_send_batch();

    boost::apply_visitor(result_finalizer_visitor_t(), response->result);
}

#if SLICE_ALT
void rdb_distribution_get(btree_slice_t *slice, int max_depth,
                          const store_key_t &left_key,
                          superblock_t *superblock,
                          distribution_read_response_t *response) {
#else
void rdb_distribution_get(btree_slice_t *slice, int max_depth,
                          const store_key_t &left_key,
                          transaction_t *txn, superblock_t *superblock,
                          distribution_read_response_t *response) {
#endif
    int64_t key_count_out;
    std::vector<store_key_t> key_splits;
#if SLICE_ALT
    get_btree_key_distribution(slice, superblock, max_depth,
                               &key_count_out, &key_splits);
#else
    get_btree_key_distribution(slice, txn, superblock, max_depth, &key_count_out, &key_splits);
#endif

    int64_t keys_per_bucket;
    if (key_splits.size() == 0) {
        keys_per_bucket = key_count_out;
    } else  {
        keys_per_bucket = std::max<int64_t>(key_count_out / key_splits.size(), 1);
    }
    response->key_counts[left_key] = keys_per_bucket;

    for (std::vector<store_key_t>::iterator it  = key_splits.begin();
                                            it != key_splits.end();
                                            ++it) {
        response->key_counts[*it] = keys_per_bucket;
    }
}

static const int8_t HAS_VALUE = 0;
static const int8_t HAS_NO_VALUE = 1;

void rdb_modification_info_t::rdb_serialize(write_message_t &msg) const {  // NOLINT(runtime/references)
    if (!deleted.first.get()) {
        guarantee(deleted.second.empty());
        msg << HAS_NO_VALUE;
    } else {
        msg << HAS_VALUE;
        msg << deleted;
    }

    if (!added.first.get()) {
        guarantee(added.second.empty());
        msg << HAS_NO_VALUE;
    } else {
        msg << HAS_VALUE;
        msg << added;
    }
}

archive_result_t rdb_modification_info_t::rdb_deserialize(read_stream_t *s) {
    archive_result_t res;

    int8_t has_value;
    res = deserialize(s, &has_value);
    if (res) { return res; }

    if (has_value == HAS_VALUE) {
        res = deserialize(s, &deleted);
        if (res) { return res; }
    }

    res = deserialize(s, &has_value);
    if (res) { return res; }

    if (has_value == HAS_VALUE) {
        res = deserialize(s, &added);
        if (res) { return res; }
    }

    return ARCHIVE_SUCCESS;
}

RDB_IMPL_ME_SERIALIZABLE_2(rdb_modification_report_t, primary_key, info);
RDB_IMPL_ME_SERIALIZABLE_1(rdb_erase_range_report_t, range_to_erase);

rdb_modification_report_cb_t::rdb_modification_report_cb_t(
        btree_store_t<rdb_protocol_t> *store,
#if !SLICE_ALT
        write_token_pair_t *token_pair,
#endif
#if SLICE_ALT
        alt_buf_lock_t *sindex_block,
#else
        transaction_t *txn,
        block_id_t sindex_block_id,
#endif
        auto_drainer_t::lock_t lock)
    : lock_(lock), store_(store)
#if SLICE_ALT
    , sindex_block_(sindex_block)
#else
    , token_pair_(token_pair)
    , txn_(txn)
    , sindex_block_id_(sindex_block_id)
#endif
{
#if SLICE_ALT
    store_->acquire_post_constructed_sindex_superblocks_for_write(
            sindex_block_, &sindexes_);
#endif
}

rdb_modification_report_cb_t::~rdb_modification_report_cb_t() {
#if !SLICE_ALT
    if (token_pair_->sindex_write_token.has()) {
        token_pair_->sindex_write_token.reset();
    }
#endif
}

void rdb_modification_report_cb_t::on_mod_report(
        const rdb_modification_report_t &mod_report) {
#if !SLICE_ALT
    if (!sindex_block_.has()) {
        // Don't allow interruption here, or we may end up with inconsistent data
        cond_t dummy_interruptor;
        store_->acquire_sindex_block_for_write(
            token_pair_, txn_, &sindex_block_,
            sindex_block_id_, &dummy_interruptor);

        store_->acquire_post_constructed_sindex_superblocks_for_write(
                sindex_block_.get(), txn_, &sindexes_);
    }
#endif

    mutex_t::acq_t acq;
#if SLICE_ALT
    store_->lock_sindex_queue(sindex_block_, &acq);
#else
    store_->lock_sindex_queue(sindex_block_.get(), &acq);
#endif

    write_message_t wm;
    wm << rdb_sindex_change_t(mod_report);
    store_->sindex_queue_push(wm, &acq);

#if SLICE_ALT
    rdb_update_sindexes(sindexes_, &mod_report, sindex_block_->txn());
#else
    rdb_update_sindexes(sindexes_, &mod_report, txn_);
#endif
}

typedef btree_store_t<rdb_protocol_t>::sindex_access_vector_t sindex_access_vector_t;

void compute_keys(const store_key_t &primary_key, counted_t<const ql::datum_t> doc,
                  ql::map_wire_func_t *mapping, sindex_multi_bool_t multi, ql::env_t *env,
                  std::vector<store_key_t> *keys_out) {
    guarantee(keys_out->empty());
    counted_t<const ql::datum_t> index =
        mapping->compile_wire_func()->call(env, doc)->as_datum();

    if (multi == sindex_multi_bool_t::MULTI && index->get_type() == ql::datum_t::R_ARRAY) {
        for (uint64_t i = 0; i < index->size(); ++i) {
            keys_out->push_back(
                store_key_t(index->get(i, ql::THROW)->print_secondary(primary_key, i)));
        }
    } else {
        keys_out->push_back(store_key_t(index->print_secondary(primary_key)));
    }
}

/* Used below by rdb_update_sindexes. */
void rdb_update_single_sindex(
        const btree_store_t<rdb_protocol_t>::sindex_access_t *sindex,
        const rdb_modification_report_t *modification,
#if !SLICE_ALT
        transaction_t *txn,
#endif
        auto_drainer_t::lock_t) {
    // Note if you get this error it's likely that you've passed in a default
    // constructed mod_report. Don't do that.  Mod reports should always be passed
    // to a function as an output parameter before they're passed to this
    // function.
    guarantee(modification->primary_key.size() != 0);

    ql::map_wire_func_t mapping;
    sindex_multi_bool_t multi = sindex_multi_bool_t::MULTI;
    vector_read_stream_t read_stream(&sindex->sindex.opaque_definition);
    archive_result_t success = deserialize(&read_stream, &mapping);
    guarantee_deserialization(success, "sindex deserialize");
    success = deserialize(&read_stream, &multi);
    guarantee_deserialization(success, "sindex deserialize");

    // TODO we just use a NULL environment here. People should not be able
    // to do anything that requires an environment like gets from other
    // tables etc. but we don't have a nice way to disallow those things so
    // for now we pass null and it will segfault if an illegal sindex
    // mapping is passed.
    cond_t non_interruptor;
    ql::env_t env(&non_interruptor);

    superblock_t *super_block = sindex->super_block.get();

    if (modification->info.deleted.first) {
        guarantee(!modification->info.deleted.second.empty());
        try {
            counted_t<const ql::datum_t> deleted = modification->info.deleted.first;

            std::vector<store_key_t> keys;

            compute_keys(modification->primary_key, deleted, &mapping, multi, &env, &keys);

            for (auto it = keys.begin(); it != keys.end(); ++it) {
                promise_t<superblock_t *> return_superblock_local;
                {
                    keyvalue_location_t<rdb_value_t> kv_location;

#if SLICE_ALT
                    find_keyvalue_location_for_write(super_block,
                                                     it->btree_key(),
                                                     &kv_location,
                                                     &sindex->btree->stats,
                                                     env.trace.get_or_null(),
                                                     &return_superblock_local);
#else
                    find_keyvalue_location_for_write(txn, super_block,
                                                     it->btree_key(),
                                                     &kv_location,
                                                     &sindex->btree->root_eviction_priority,
                                                     &sindex->btree->stats,
                                                     env.trace.get_or_null(),
                                                     &return_superblock_local);
#endif

                    if (kv_location.value.has()) {
#if SLICE_ALT
                        kv_location_delete(&kv_location, *it,
                            repli_timestamp_t::distant_past, NULL);
#else
                        kv_location_delete(&kv_location, *it,
                            sindex->btree, repli_timestamp_t::distant_past, txn, NULL);
#endif
                    }
                    // The keyvalue location gets destroyed here.
                }
                super_block = return_superblock_local.wait();
            }
        } catch (const ql::base_exc_t &) {
            // Do nothing (it wasn't actually in the index).
        }
    }

    if (modification->info.added.first) {
        try {
            counted_t<const ql::datum_t> added = modification->info.added.first;

            std::vector<store_key_t> keys;

            compute_keys(modification->primary_key, added, &mapping, multi, &env, &keys);

            for (auto it = keys.begin(); it != keys.end(); ++it) {
                promise_t<superblock_t *> return_superblock_local;
                {
                    keyvalue_location_t<rdb_value_t> kv_location;

#if SLICE_ALT
                    find_keyvalue_location_for_write(super_block,
                                                     it->btree_key(),
                                                     &kv_location,
                                                     &sindex->btree->stats,
                                                     env.trace.get_or_null(),
                                                     &return_superblock_local);
#else
                    find_keyvalue_location_for_write(txn, super_block,
                                                     it->btree_key(),
                                                     &kv_location,
                                                     &sindex->btree->root_eviction_priority,
                                                     &sindex->btree->stats,
                                                     env.trace.get_or_null(),
                                                     &return_superblock_local);
#endif

#if SLICE_ALT
                    kv_location_set(&kv_location, *it,
                                    modification->info.added.second,
                                    repli_timestamp_t::distant_past);
#else
                    kv_location_set(&kv_location, *it,
                                    modification->info.added.second, sindex->btree,
                                    repli_timestamp_t::distant_past, txn);
#endif
                    // The keyvalue location gets destroyed here.
                }
                super_block = return_superblock_local.wait();
            }
        } catch (const ql::base_exc_t &) {
            // Do nothing (we just drop the row from the index).
        }
    }
}

#if SLICE_ALT
void rdb_update_sindexes(const sindex_access_vector_t &sindexes,
                         const rdb_modification_report_t *modification,
                         alt_txn_t *txn) {
#else
void rdb_update_sindexes(const sindex_access_vector_t &sindexes,
                         const rdb_modification_report_t *modification,
                         transaction_t *txn) {
#endif
    {
        auto_drainer_t drainer;

        for (sindex_access_vector_t::const_iterator it = sindexes.begin();
                                                    it != sindexes.end();
                                                    ++it) {
#if SLICE_ALT
            coro_t::spawn_sometime(std::bind(
                        &rdb_update_single_sindex, &*it,
                        modification, auto_drainer_t::lock_t(&drainer)));
#else
            coro_t::spawn_sometime(boost::bind(
                        &rdb_update_single_sindex, &*it,
                        modification, txn, auto_drainer_t::lock_t(&drainer)));
#endif
        }
    }

    /* All of the sindex have been updated now it's time to actually clear the
     * deleted blob if it exists. */
    std::vector<char> ref_cpy(modification->info.deleted.second);
    if (modification->info.deleted.first) {
#if SLICE_ALT
        ref_cpy.insert(ref_cpy.end(), alt::blob::btree_maxreflen - ref_cpy.size(), 0);
        guarantee(ref_cpy.size() == static_cast<size_t>(alt::blob::btree_maxreflen));
#else
        ref_cpy.insert(ref_cpy.end(), blob::btree_maxreflen - ref_cpy.size(), 0);
        guarantee(ref_cpy.size() == static_cast<size_t>(blob::btree_maxreflen));
#endif

        rdb_value_deleter_t deleter;
#if SLICE_ALT
        deleter.delete_value(alt_buf_parent_t(txn), ref_cpy.data());
#else
        deleter.delete_value(txn, ref_cpy.data());
#endif
    }
}

#if SLICE_ALT
void rdb_erase_range_sindexes(const sindex_access_vector_t &sindexes,
                              const rdb_erase_range_report_t *erase_range,
                              signal_t *interruptor) {
    auto_drainer_t drainer;

    spawn_sindex_erase_ranges(&sindexes, erase_range->range_to_erase,
                              &drainer, auto_drainer_t::lock_t(&drainer),
                              false /* don't release the superblock */, interruptor);
}
#else
void rdb_erase_range_sindexes(const sindex_access_vector_t &sindexes,
        const rdb_erase_range_report_t *erase_range,
        transaction_t *txn, signal_t *interruptor) {
    auto_drainer_t drainer;

    spawn_sindex_erase_ranges(&sindexes, erase_range->range_to_erase,
            txn, &drainer, auto_drainer_t::lock_t(&drainer),
            false, /* don't release the superblock */ interruptor);
}
#endif

class post_construct_traversal_helper_t : public btree_traversal_helper_t {
public:
    post_construct_traversal_helper_t(
            btree_store_t<rdb_protocol_t> *store,
            const std::set<uuid_u> &sindexes_to_post_construct,
            cond_t *interrupt_myself,
            signal_t *interruptor
            )
        : store_(store),
          sindexes_to_post_construct_(sindexes_to_post_construct),
          interrupt_myself_(interrupt_myself), interruptor_(interruptor)
    { }

#if SLICE_ALT
    void process_a_leaf(alt_buf_lock_t *leaf_node_buf,
                        const btree_key_t *, const btree_key_t *,
                        signal_t *, int *) THROWS_ONLY(interrupted_exc_t) {
#else
    void process_a_leaf(transaction_t *txn, buf_lock_t *leaf_node_buf,
                        const btree_key_t *, const btree_key_t *,
                        signal_t *, int *) THROWS_ONLY(interrupted_exc_t) {
#endif
        write_token_pair_t token_pair;
        store_->new_write_token_pair(&token_pair);

#if SLICE_ALT
        // RSI: FML
        scoped_ptr_t<alt_txn_t> wtxn;
#else
        scoped_ptr_t<transaction_t> wtxn;
#endif
        btree_store_t<rdb_protocol_t>::sindex_access_vector_t sindexes;

#if !SLICE_ALT
        // If we get interrupted, post-construction will happen later, no need to
        //  guarantee that we touch the sindex tree now
        object_buffer_t<fifo_enforcer_sink_t::exit_write_t>::destruction_sentinel_t
            destroyer(&token_pair.sindex_write_token);
#endif

        try {
            scoped_ptr_t<real_superblock_t> superblock;

            // We want soft durability because having a partially constructed secondary index is
            // okay -- we wipe it and rebuild it, if it has not been marked completely
            // constructed.
#if SLICE_ALT
            store_->acquire_superblock_for_write(
                    alt_access_t::write,
                    repli_timestamp_t::distant_past,
                    2,
                    write_durability_t::SOFT,
                    &token_pair,
                    &wtxn,
                    &superblock,
                    interruptor_);
#else
            // While we need wtxn to be a write transaction (thus calling
            // `acquire_superblock_for_write`), we only need a read lock
            // on the superblock (which is why we pass in `rwi_read`).
            // Usually in btree code, we are supposed to acquire the superblock
            // in write mode if we are going to do writes further down the tree,
            // in order to guarantee that no other read can bypass the write on
            // the way down. However in this special case this is already
            // guaranteed by the token_pair that all secondary index operations
            // use, so we can safely acquire it with `rwi_read` instead.
            store_->acquire_superblock_for_write(
                rwi_write,
                rwi_read,
                repli_timestamp_t::distant_past,
                2,
                write_durability_t::SOFT,
                &token_pair,
                &wtxn,
                &superblock,
                interruptor_);
#endif

            // Synchronization is guaranteed through the token_pair.
            // Let's get the information we need from the superblock and then
            // release it immediately.
            block_id_t sindex_block_id = superblock->get_sindex_block_id();
#if !SLICE_ALT
            superblock->release();
#endif

#if SLICE_ALT
            scoped_ptr_t<alt_buf_lock_t> sindex_block;
#else
            scoped_ptr_t<buf_lock_t> sindex_block;
#endif

#if SLICE_ALT
            store_->acquire_sindex_block_for_write(
                superblock->expose_buf(),
                &sindex_block,
                sindex_block_id);
#else
            store_->acquire_sindex_block_for_write(
                &token_pair,
                wtxn.get(),
                &sindex_block,
                sindex_block_id,
                interruptor_);
#endif
#if SLICE_ALT
            superblock.reset();
#endif

            store_->acquire_sindex_superblocks_for_write(
                    sindexes_to_post_construct_,
                    sindex_block.get(),
#if !SLICE_ALT
                    wtxn.get(),
#endif
                    &sindexes);

            if (sindexes.empty()) {
                interrupt_myself_->pulse_if_not_already_pulsed();
                return;
            }
        } catch (const interrupted_exc_t &e) {
            return;
        }

#if SLICE_ALT
        alt_buf_read_t leaf_read(leaf_node_buf);
        const leaf_node_t *leaf_node
            = static_cast<const leaf_node_t *>(leaf_read.get_data_read());
#else
        const leaf_node_t *leaf_node = static_cast<const leaf_node_t *>(leaf_node_buf->get_data_read());
#endif

        for (auto it = leaf::begin(*leaf_node); it != leaf::end(*leaf_node); ++it) {
            store_->btree->stats.pm_keys_read.record();

            /* Grab relevant values from the leaf node. */
            const btree_key_t *key = (*it).first;
            const void *value = (*it).second;
            guarantee(key);

            store_key_t pk(key);
            rdb_modification_report_t mod_report(pk);
            const rdb_value_t *rdb_value = static_cast<const rdb_value_t *>(value);
#if SLICE_ALT
            const block_size_t block_size = leaf_node_buf->cache()->get_block_size();
#else
            const block_size_t block_size = txn->get_cache()->get_block_size();
#endif
#if SLICE_ALT
            mod_report.info.added = std::make_pair(get_data(rdb_value, alt_buf_parent_t(leaf_node_buf)),
                    std::vector<char>(rdb_value->value_ref(),
                        rdb_value->value_ref() + rdb_value->inline_size(block_size)));
#else
            mod_report.info.added = std::make_pair(get_data(rdb_value, txn),
                    std::vector<char>(rdb_value->value_ref(),
                        rdb_value->value_ref() + rdb_value->inline_size(block_size)));
#endif

            rdb_update_sindexes(sindexes, &mod_report, wtxn.get());
            coro_t::yield();
        }
    }

#if SLICE_ALT
    void postprocess_internal_node(alt_buf_lock_t *) { }
#else
    void postprocess_internal_node(buf_lock_t *) { }
#endif

#if SLICE_ALT
    void filter_interesting_children(alt_buf_parent_t,
                                     ranged_block_ids_t *ids_source,
                                     interesting_children_callback_t *cb) {
#else
    void filter_interesting_children(UNUSED transaction_t *txn, ranged_block_ids_t *ids_source, interesting_children_callback_t *cb) {
#endif
        for (int i = 0, e = ids_source->num_block_ids(); i < e; ++i) {
            cb->receive_interesting_child(i);
        }
        cb->no_more_interesting_children();
    }

#if SLICE_ALT
    alt_access_t btree_superblock_mode() { return alt_access_t::read; }
    alt_access_t btree_node_mode() { return alt_access_t::read; }
#else
    access_t btree_superblock_mode() { return rwi_read; }
    access_t btree_node_mode() { return rwi_read; }
#endif

    btree_store_t<rdb_protocol_t> *store_;
    const std::set<uuid_u> &sindexes_to_post_construct_;
    cond_t *interrupt_myself_;
    signal_t *interruptor_;
};

void post_construct_secondary_indexes(
        btree_store_t<rdb_protocol_t> *store,
        const std::set<uuid_u> &sindexes_to_post_construct,
        signal_t *interruptor)
    THROWS_ONLY(interrupted_exc_t) {
    cond_t local_interruptor;

    wait_any_t wait_any(&local_interruptor, interruptor);

    post_construct_traversal_helper_t helper(store,
            sindexes_to_post_construct, &local_interruptor, interruptor);
    /* Notice the ordering of progress_tracker and insertion_sentries matters.
     * insertion_sentries puts pointers in the progress tracker map. Once
     * insertion_sentries is destructed nothing has a reference to
     * progress_tracker so we know it's safe to destruct it. */
    parallel_traversal_progress_t progress_tracker;
    helper.progress = &progress_tracker;

    std::vector<map_insertion_sentry_t<uuid_u, const parallel_traversal_progress_t *> >
        insertion_sentries(sindexes_to_post_construct.size());
    auto sentry = insertion_sentries.begin();
    for (auto it = sindexes_to_post_construct.begin();
         it != sindexes_to_post_construct.end(); ++it) {
        store->add_progress_tracker(&*sentry, *it, &progress_tracker);
    }

    object_buffer_t<fifo_enforcer_sink_t::exit_read_t> read_token;
    store->new_read_token(&read_token);

    // Mind the destructor ordering.
    // The superblock must be released before txn (`btree_parallel_traversal`
    // usually already takes care of that).
    // The txn must be destructed before the cache_account.
    scoped_ptr_t<cache_account_t> cache_account;
#if SLICE_ALT
    scoped_ptr_t<alt_txn_t> txn;
#else
    scoped_ptr_t<transaction_t> txn;
#endif
    scoped_ptr_t<real_superblock_t> superblock;

    store->acquire_superblock_for_read(
#if !SLICE_ALT
        rwi_read,
#endif
        &read_token,
        &txn,
        &superblock,
        interruptor,
        true /* USE_SNAPSHOT */);

    // RSI: Have the alt cache support this.
#if !SLICE_ALT
    txn->get_cache()->create_cache_account(SINDEX_POST_CONSTRUCTION_CACHE_PRIORITY, &cache_account);
    txn->set_account(cache_account.get());
#endif

#if SLICE_ALT
    btree_parallel_traversal(superblock.get(),
                             store->btree.get(), &helper, &wait_any);
#else
    btree_parallel_traversal(txn.get(), superblock.get(),
            store->btree.get(), &helper, &wait_any);
#endif
}<|MERGE_RESOLUTION|>--- conflicted
+++ resolved
@@ -613,12 +613,8 @@
         buf_lock_t *sindex_block,
         parallel_traversal_progress_t *p, signal_t *interruptor)
         THROWS_ONLY(interrupted_exc_t) {
-<<<<<<< HEAD
-#endif
-    agnostic_rdb_backfill_callback_t agnostic_cb(callback, key_range);
-=======
+#endif
     agnostic_rdb_backfill_callback_t agnostic_cb(callback, key_range, slice);
->>>>>>> e48b12fe
     value_sizer_t<rdb_value_t> sizer(slice->cache()->get_block_size());
 #if SLICE_ALT
     do_agnostic_btree_backfill(&sizer, slice, key_range, since_when, &agnostic_cb,
