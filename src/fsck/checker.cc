--- conflicted
+++ resolved
@@ -32,7 +32,7 @@
     static const block_knowledge_t unused;
 };
 
-const block_knowledge_t block_knowledge_t::unused = { flagged_off64_t::unused(), NULL_SER_TRANSACTION_ID };
+const block_knowledge_t block_knowledge_t::unused = { flagged_off64_t::unused(), NULL_SER_BLOCK_SEQUENCE_ID };
 
 // A safety wrapper to make sure we've learned a value before we try
 // to use it.
@@ -248,13 +248,8 @@
     enum { no_block = raw_block_err_count, already_accessed, block_sequence_id_invalid, block_sequence_id_too_large, patch_block_sequence_id_mismatch };
 
     static const char *error_name(error code) {
-<<<<<<< HEAD
-        static const char *codes[] = {"no block", "already accessed", "bad transaction id", "transaction id too large", "patch applies to future revision of the block"};
+        static const char *codes[] = {"no block", "already accessed", "bad block sequence id", "block sequence id too large", "patch applies to future revision of the block"};
         return code >= raw_block_err_count ? codes[code - raw_block_err_count] : raw_block_t::error_name(code);
-=======
-        static const char *codes[] = {"already accessed", "bad block sequence id", "block sequence id too large", "patch applies to future revision of the block"};
-        return code >= raw_block_err_count ? codes[code - raw_block_err_count] : raw_block::error_name(code);
->>>>>>> 93e27d58
     }
 
     btree_block_t() : raw_block_t() { }
@@ -324,13 +319,8 @@
         // (This line, which modifies the file_knowledge_t object, is
         // the main reason we have this btree_block_t abstraction.)
         {
-<<<<<<< HEAD
             write_locker_t locker(knog);
-            locker.block_info()[ser_block_id].transaction_id = tx_id;
-=======
-            write_locker locker(knog);
-            locker.block_info()[ser_block_id.value].block_sequence_id = bseq_id;
->>>>>>> 93e27d58
+            locker.block_info()[ser_block_id].block_sequence_id = bseq_id;
         }
 
         err = none;
@@ -455,6 +445,7 @@
     int high_version_index = -1;
     manager_t::metablock_version_t high_version = MB_START_VERSION - 1;
 
+    // TODO (rntz) transaction ids are no more; use ser_block_sequence_ids
     int high_transaction_index = -1;
     ser_transaction_id_t high_transaction = NULL_SER_TRANSACTION_ID;
 
@@ -806,13 +797,8 @@
             block_t b;
             b.init(cx.block_size(), cx.file, info.offset.parts.value, ser_block_id);
             {
-<<<<<<< HEAD
                 write_locker_t locker(cx.knog);
-                locker.block_info()[ser_block_id].transaction_id = b.realbuf->transaction_id;
-=======
-                write_locker locker(cx.knog);
-                locker.block_info()[ser_block_id.value].block_sequence_id = b.realbuf->block_sequence_id;
->>>>>>> 93e27d58
+                locker.block_info()[ser_block_id].block_sequence_id = b.realbuf->block_sequence_id;
             }
 
             const void *buf_data = b.buf;
@@ -1224,15 +1210,9 @@
         }
         if (info.offset.get_delete_bit()) {
             // Do nothing.
-<<<<<<< HEAD
-        } else if (!flagged_off64_t::has_value(info.offset)) {
+        } else if (!info.offset.has_value()) {
             if (first_valueless_block == NULL_BLOCK_ID) {
                 first_valueless_block = id;
-=======
-        } else if (!info.offset.has_value()) {
-            if (first_valueless_block == ser_block_id_t::null()) {
-                first_valueless_block = ser_block_id_t::make(id);
->>>>>>> 93e27d58
             }
         } else {
             if (first_valueless_block != NULL_BLOCK_ID) {
@@ -1262,13 +1242,8 @@
                     desc.loading_error = zeroblock.err;
                     errs->allegedly_deleted_blocks.push_back(desc);
                 } else {
-<<<<<<< HEAD
                     block_magic_t magic = *reinterpret_cast<block_magic_t *>(zeroblock.buf);
-                    if (!(log_serializer_t::zerobuf_magic == magic)) {
-=======
-                    block_magic_t magic = *ptr_cast<block_magic_t>(zeroblock.buf);
                     if (!(zerobuf_magic == magic)) {
->>>>>>> 93e27d58
                         desc.magic = magic;
                         errs->allegedly_deleted_blocks.push_back(desc);
                     }
