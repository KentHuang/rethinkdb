--- conflicted
+++ resolved
@@ -83,14 +83,10 @@
             unreachable();
     }
 
-<<<<<<< HEAD
-    guarantee(right.unbounded || left <= right.key, "left_key=%.*s, right_key=%.*s", left.size(), left.contents(), right.key.size(), right.key.contents());
-=======
     rassert(right.unbounded || left <= right.key,
             "left_key(%d)=%.*s, right_key(%d)=%.*s",
             left.size(), left.size(), left.contents(),
             right.key.size(), right.key.size(), right.key.contents());
->>>>>>> 43d970f1
 }
 
 bool key_range_t::is_superset(const key_range_t &other) const {
