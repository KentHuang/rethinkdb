--- conflicted
+++ resolved
@@ -1,151 +1,10 @@
 #ifndef __BTREE_APPEND_PREPEND_HPP__
 #define __BTREE_APPEND_PREPEND_HPP__
 
-<<<<<<< HEAD
-#include "btree/modify_oper.hpp"
-#include "buffer_cache/co_functions.hpp"
-
-struct btree_append_prepend_oper_t : public btree_modify_oper_t {
-
-    explicit btree_append_prepend_oper_t(data_provider_t *data, bool append)
-        : data(data), append(append)
-    { }
-
-    bool operate(transaction_t *txn, btree_value *old_value, large_buf_t *old_large_value, btree_value **new_value, large_buf_t **new_large_buf) {
-        try {
-            if (!old_value) {
-                result = store_t::apr_not_found;
-                return false;
-            }
-
-            size_t new_size = old_value->value_size() + data->get_size();
-            if (new_size > MAX_VALUE_SIZE) {
-                result = store_t::apr_too_large;
-                return false;
-            }
-
-            // Copy flags, exptime, etc.
-
-            valuecpy(&value, old_value);
-            value.value_size(new_size);
-
-            // Figure out where the data is going to need to go and prepare a place for it
-
-            if (new_size <= MAX_IN_NODE_VALUE_SIZE) { // small -> small
-                rassert(!old_value->is_large());
-                // XXX This does unnecessary copying now.
-                if (append) {
-                    buffer_group.add_buffer(data->get_size(), value.value() + old_value->value_size());
-                } else { // prepend
-                    memmove(value.value() + data->get_size(), value.value(), old_value->value_size());
-                    buffer_group.add_buffer(data->get_size(), value.value());
-                }
-                large_value = NULL;
-            } else {
-                // Prepare the large value if necessary.
-                if (!old_value->is_large()) { // small -> large; allocate a new large value and copy existing value into it.
-                    large_value = new large_buf_t(txn);
-                    large_value->allocate(new_size, value.large_buf_ref_ptr());
-                    if (append) large_value->fill_at(0, old_value->value(), old_value->value_size());
-                    else        large_value->fill_at(data->get_size(), old_value->value(), old_value->value_size());
-                    is_old_large_value = false;
-                } else { // large -> large; expand existing large value
-                    large_value = old_large_value;
-                    if (append) large_value->append(data->get_size(), value.large_buf_ref_ptr());
-                    else        large_value->prepend(data->get_size(), value.large_buf_ref_ptr());
-                    is_old_large_value = true;
-                }
-
-                // Figure out the pointers and sizes where data needs to go
-
-                uint32_t fill_size = data->get_size();
-                uint32_t start_pos = append ? old_value->value_size() : 0;
-
-                int64_t ix = large_value->pos_to_ix(start_pos);
-                uint16_t seg_pos = large_value->pos_to_seg_pos(start_pos);
-
-                while (fill_size > 0) {
-                    uint16_t seg_len;
-                    byte_t *seg = large_value->get_segment_write(ix, &seg_len);
-
-                    rassert(seg_len >= seg_pos);
-                    uint16_t seg_bytes_to_fill = std::min((uint32_t)(seg_len - seg_pos), fill_size);
-                    buffer_group.add_buffer(seg_bytes_to_fill, seg + seg_pos);
-                    fill_size -= seg_bytes_to_fill;
-                    seg_pos = 0;
-                    ix++;
-                }
-            }
-
-            // Dispatch the data request
-
-            result = store_t::apr_success;
-            try {
-                data->get_data_into_buffers(&buffer_group);
-            } catch (data_provider_failed_exc_t) {
-                if (large_value) {
-                    if (is_old_large_value) {
-                        // Some bufs in the large value will have been set dirty (and
-                        // so new copies will be rewritten unmodified to disk), but
-                        // that's not really a problem because it only happens on
-                        // erroneous input.
-
-                        if (append) large_value->unappend(data->get_size(), value.large_buf_ref_ptr());
-                        else large_value->unprepend(data->get_size(), value.large_buf_ref_ptr());
-                    } else {
-                        // The old value was small, so we just keep it and delete the large value
-                        large_value->mark_deleted();
-                        large_value->release();
-                        delete large_value;
-                        large_value = NULL;
-                    }
-                }
-                throw;
-            }
-
-            *new_value = &value;
-            *new_large_buf = large_value;
-            return true;
-
-        } catch (data_provider_failed_exc_t) {
-            result = store_t::apr_data_provider_failed;
-            return false;
-        }
-    }
-
-    void actually_acquire_large_value(large_buf_t *lb, const large_buf_ref& lbref) {
-        if (append) {
-            co_acquire_large_value_rhs(lb, lbref, rwi_write);
-        } else {
-            co_acquire_large_value_lhs(lb, lbref, rwi_write);
-        }
-    }
-
-    store_t::append_prepend_result_t result;
-
-    data_provider_t *data;
-    bool append;   // true = append, false = prepend
-
-    union {
-        byte value_memory[MAX_BTREE_VALUE_SIZE];
-        btree_value value;
-    };
-    bool is_old_large_value;
-    large_buf_t *large_value;
-    buffer_group_t buffer_group;
-};
-
-store_t::append_prepend_result_t btree_append_prepend(const btree_key *key, btree_slice_t *slice, data_provider_t *data, bool append) {
-    btree_append_prepend_oper_t oper(data, append);
-    run_btree_modify_oper(&oper, slice, key);
-    return oper.result;
-}
-=======
 #include "btree/node.hpp"
 #include "btree/slice.hpp"
 #include "store.hpp"
 
 store_t::append_prepend_result_t btree_append_prepend(const btree_key *key, btree_slice_t *slice, data_provider_t *data, bool append);
->>>>>>> 429c39e1
 
 #endif // __BTREE_APPEND_PREPEND_HPP__