--- conflicted
+++ resolved
@@ -105,14 +105,8 @@
     const int expected_change_count = 2; // FIXME: this is incorrect, but will do for now
     acquire_superblock_for_write(rwi_write, timestamp.to_repli_timestamp(), expected_change_count, token, &txn, &superblock, interruptor);
 
-<<<<<<< HEAD
     check_and_update_metainfo(DEBUG_ONLY(metainfo_checker, ) new_metainfo, txn.get(), superblock.get());
-=======
-            ATICKVAR(bw_C);
-            protocol_write(write, response, timestamp, btree.get(), txn.get(), superblock.get(), interruptor);
->>>>>>> 36b39076
-
-    protocol_write(write, response, timestamp, btree.get(), txn.get(), superblock.get());
+    protocol_write(write, response, timestamp, btree.get(), txn.get(), superblock.get(), interruptor);
 }
 
 // TODO: Figure out wtf does the backfill filtering, figure out wtf constricts delete range operations to hit only a certain hash-interval, figure out what filters keys.
