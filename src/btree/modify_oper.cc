--- conflicted
+++ resolved
@@ -180,15 +180,12 @@
         // TODO: why is this a shared_ptr?
         boost::shared_ptr<transaction_t> txn(new transaction_t(slice->cache(), rwi_write, oper->compute_expected_change_count(slice->cache()->get_block_size().value()),  castime.timestamp));
 
-<<<<<<< HEAD
+        slice->post_begin_transaction_sink_.check_out(begin_transaction_token);
+
+	txn->set_token(slice->post_begin_transaction_source_.check_in(token.tag() + "+post"));
+
         buf_lock_t sb_buf(txn.get(), SUPERBLOCK_ID, rwi_write);
-=======
-        slice->post_begin_transaction_sink_.check_out(begin_transaction_token);
-
-        txor->get()->set_token(slice->post_begin_transaction_source_.check_in(token.tag() + "+post"));
-
-        buf_lock_t sb_buf(*txor, SUPERBLOCK_ID, rwi_write);
->>>>>>> ba62e169
+
         // TODO: do_superblock_sidequest is blocking.  It doesn't have
         // to be, but when you fix this, make sure the superblock
         // sidequest is done using the superblock before the
