--- conflicted
+++ resolved
@@ -16,13 +16,8 @@
 #include "containers/scoped.hpp"
 
 enum class alt_access_t;
-<<<<<<< HEAD
-class alt_buf_lock_t;
-class alt_buf_parent_t;
-=======
 class buf_lock_t;
 class buf_parent_t;
->>>>>>> 1db2f996
 struct btree_superblock_t;
 class traversal_state_t;
 class parent_releaser_t;
@@ -87,11 +82,7 @@
             traversal_state_t *_state,
             parent_releaser_t *_releaser,
             int _level,
-<<<<<<< HEAD
-            const boost::shared_ptr<ranged_block_ids_t>& _ids_source)
-=======
             const counted_t<ranged_block_ids_t> &_ids_source)
->>>>>>> 1db2f996
         : state(_state), releaser(_releaser),
           level(_level), acquisition_countdown(1), ids_source(_ids_source) { }
 
@@ -121,27 +112,19 @@
     //still traversing the tree at the time this is called. Also notice that
     //this value may be null if the stat block has not been allocated yet and
     //this traversal is read only (which prohibits us from allocating it)
-    virtual void read_stat_block(alt_buf_lock_t *) { }
+    virtual void read_stat_block(buf_lock_t *) { }
 
     // This is free to call mark_deleted.
-<<<<<<< HEAD
-    virtual void process_a_leaf(alt_buf_lock_t *leaf_node_buf,
-=======
     virtual void process_a_leaf(buf_lock_t *leaf_node_buf,
->>>>>>> 1db2f996
                                 const btree_key_t *left_exclusive_or_null,
                                 const btree_key_t *right_inclusive_or_null,
                                 signal_t *interruptor,
                                 int *population_change_out) THROWS_ONLY(interrupted_exc_t) = 0;
 
-    virtual void postprocess_internal_node(alt_buf_lock_t *internal_node_buf) = 0;
+    virtual void postprocess_internal_node(buf_lock_t *internal_node_buf) = 0;
 
     virtual void filter_interesting_children(
-<<<<<<< HEAD
-            alt_buf_parent_t parent,
-=======
             buf_parent_t parent,
->>>>>>> 1db2f996
             ranged_block_ids_t *ids_source,
             interesting_children_callback_t *cb) = 0;
 
