--- conflicted
+++ resolved
@@ -249,6 +249,14 @@
     char *value_ptr;
 };
 
+void get_root(value_sizer_t<void> *sizer, transaction_t *txn, superblock_t* sb, buf_lock_t *buf_out, eviction_priority_t root_eviction_priority);
+
+void check_and_handle_split(value_sizer_t<void> *sizer, transaction_t *txn, buf_lock_t& buf, buf_lock_t& last_buf, superblock_t *sb,
+                            const btree_key_t *key, void *new_value, eviction_priority_t *root_eviction_priority);
+
+void check_and_handle_underfull(value_sizer_t<void> *sizer, transaction_t *txn,
+                                buf_lock_t& buf, buf_lock_t& last_buf, superblock_t *sb,
+                                const btree_key_t *key);
 
 bool get_superblock_metainfo(transaction_t *txn, buf_lock_t *superblock, const std::vector<char> &key, std::vector<char> &value_out);
 void get_superblock_metainfo(transaction_t *txn, buf_lock_t *superblock, std::vector< std::pair<std::vector<char>, std::vector<char> > > &kv_pairs_out);
@@ -258,7 +266,6 @@
 void delete_superblock_metainfo(transaction_t *txn, buf_lock_t *superblock, const std::vector<char> &key);
 void clear_superblock_metainfo(transaction_t *txn, buf_lock_t *superblock);
 
-<<<<<<< HEAD
 /* Set sb to have root id as its root block and release sb */
 void insert_root(block_id_t root_id, superblock_t* sb);
 
@@ -283,21 +290,6 @@
 void get_btree_superblock_for_reading(btree_slice_t *slice, access_t access, order_token_t token, 
                                              bool snapshotted, got_superblock_t *got_superblock_out, 
                                              boost::scoped_ptr<transaction_t>& txn_out);
-=======
-void insert_root(block_id_t root_id, superblock_t* sb);
-void get_root(value_sizer_t<void> *sizer, transaction_t *txn, superblock_t* sb, buf_lock_t *buf_out, eviction_priority_t root_eviction_priority);
-void check_and_handle_split(value_sizer_t<void> *sizer, transaction_t *txn, buf_lock_t& buf, buf_lock_t& last_buf, superblock_t *sb,
-                            const btree_key_t *key, void *new_value, eviction_priority_t *root_eviction_priority);
-void check_and_handle_underfull(value_sizer_t<void> *sizer, transaction_t *txn,
-                                buf_lock_t& buf, buf_lock_t& last_buf, superblock_t *sb,
-                                const btree_key_t *key);
-void get_btree_superblock(transaction_t *txn, access_t access, got_superblock_t *got_superblock_out);
-void get_btree_superblock(btree_slice_t *slice, access_t access, int expected_change_count, repli_timestamp_t tstamp, order_token_t token, bool snapshotted, const boost::shared_ptr<cache_account_t> &cache_account, got_superblock_t *got_superblock_out, boost::scoped_ptr<transaction_t>& txn_out);
-void get_btree_superblock(btree_slice_t *slice, access_t access, int expected_change_count, repli_timestamp_t tstamp, order_token_t token, got_superblock_t *got_superblock_out, boost::scoped_ptr<transaction_t>& txn_out);
-void get_btree_superblock_for_backfilling(btree_slice_t *slice, order_token_t token, got_superblock_t *got_superblock_out, boost::scoped_ptr<transaction_t>& txn_out);
-void get_btree_superblock_for_reading(btree_slice_t *slice, access_t access, order_token_t token, bool snapshotted, got_superblock_t *got_superblock_out, boost::scoped_ptr<transaction_t>& txn_out);
-
->>>>>>> 5db4e686
 
 #include "btree/operations.tcc"
 
