--- conflicted
+++ resolved
@@ -746,12 +746,10 @@
     tt: "DESC"
     st: 'desc'
 
-<<<<<<< HEAD
 class Literal extends RDBOp
     tt: "LITERAL"
     st: 'literal'
 
-=======
 class ISO8601 extends RDBOp
     tt: 'ISO8601'
     st: 'iso8601'
@@ -827,7 +825,6 @@
 class Time extends RDBOp
     tt: 'TIME'
     st: 'time'
->>>>>>> 3e115f37
 
 # All top level exported functions
 
@@ -933,9 +930,8 @@
 rethinkdb.typeOf = ar (val) -> new TypeOf {}, val
 rethinkdb.info = ar (val) -> new Info {}, val
 
-<<<<<<< HEAD
 rethinkdb.literal = varar 0, 1, (args...) -> new Literal {}, args...
-=======
+
 rethinkdb.iso8601 = ar (str) -> new ISO8601 {}, str
 rethinkdb.epochTime = ar (num) -> new EpochTime {}, num
 rethinkdb.now = ar () -> new Now {}
@@ -961,7 +957,6 @@
 rethinkdb.october = new (class extends RDBOp then tt: 'OCTOBER')()
 rethinkdb.november = new (class extends RDBOp then tt: 'NOVEMBER')()
 rethinkdb.december = new (class extends RDBOp then tt: 'DECEMBER')()
->>>>>>> 3e115f37
 
 # Export all names defined on rethinkdb
 module.exports = rethinkdb