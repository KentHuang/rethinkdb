# Copyright 2010-2012 RethinkDB, all rights reserved.
require 'socket'
require 'thread'
require 'timeout'

# $f = File.open("fuzz_seed.rb", "w")

module RethinkDB
  module Faux_Abort
    class Abort
    end
  end

  class RQL
    @@default_conn = nil
    def self.set_default_conn c; @@default_conn = c; end
    def run(c=@@default_conn, opts=nil)
      # $f.puts "("+RPP::pp(@body)+"),"
      unbound_if !@body
      c, opts = @@default_conn, c if opts.nil? && !c.kind_of?(RethinkDB::Connection)
      opts = {} if opts.nil?
      opts = {opts => true} if opts.class != Hash
      if (tf = opts[:time_format])
        opts[:time_format] = (tf = tf.to_s)
        if tf != 'raw' && tf != 'native'
          raise ArgumentError, "`time_format` must be 'raw' or 'native' (got `#{tf}`)."
        end
      end
      if !c
        raise ArgumentError, "No connection specified!\n" \
        "Use `query.run(conn)` or `conn.repl(); query.run`."
      end
      c.run(@body, opts)
    end
  end

  class Cursor
    include Enumerable
    def out_of_date # :nodoc:
      @conn.conn_id != @conn_id
    end

    def inspect # :nodoc:
      preview_res = @results[0...10]
      if (@results.size > 10 || @more)
        preview_res << (dots = "..."; class << dots; def inspect; "..."; end; end; dots)
      end
      preview = preview_res.pretty_inspect[0...-1]
      state = @run ? "(exhausted)" : "(enumerable)"
      extra = out_of_date ? " (Connection #{@conn.inspect} reset!)" : ""
      "#<RethinkDB::Cursor:#{self.object_id} #{state}#{extra}: #{RPP.pp(@msg)}" +
        (@run ? "" : "\n#{preview}") + ">"
    end

    def initialize(results, msg, connection, opts, token, more = true) # :nodoc:
      @more = more
      @results = results
      @msg = msg
      @run = false
      @conn_id = connection.conn_id
      @conn = connection
      @opts = opts
      @token = token
    end

    def each (&block) # :nodoc:
      raise RqlRuntimeError, "Can only iterate over Query_Results once!" if @run
      @run = true
      raise RqlRuntimeError, "Connection has been reset!" if out_of_date
      while true
        @results.each(&block)
        return self if !@more
        q = Query.new
        q.type = Query::QueryType::CONTINUE
        q.token = @token
        res = @conn.run_internal q
        @results = Shim.response_to_native(res, @msg, @opts)
        if res.type == Response::ResponseType::SUCCESS_SEQUENCE
          @more = false
        end
      end
    end
  end

  class Connection
    def auto_reconnect(x=true)
      @auto_reconnect = x
      self
    end
    def repl; RQL.set_default_conn self; end

    def initialize(opts={})
      begin
        @abort_module = ::IRB
      rescue NameError => e
        @abort_module = Faux_Abort
      end

      opts = {:host => opts} if opts.class == String
      @host = opts[:host] || "localhost"
      @port = opts[:port] || 28015
      default_db = opts[:db]
      @auth_key = opts[:auth_key] || ""

      @@last = self
      @default_opts = default_db ? {:db => RQL.new.db(default_db)} : {}
      @conn_id = 0
<<<<<<< HEAD
      reconnect(false)
=======
      reconnect(:noreply_wait => false)
>>>>>>> 80a843f2
    end
    attr_reader :default_db, :conn_id

    @@token_cnt = 0
    def run_internal(q, noreply=false)
      dispatch q
      noreply ? nil : wait(q.token)
    end
    def run(msg, opts)
      reconnect(:noreply_wait => false) if @auto_reconnect && (!@socket || !@listener)
      raise RqlRuntimeError, "Error: Connection Closed." if !@socket || !@listener
      q = Query.new
      q.type = Query::QueryType::START
      q.query = msg
      q.token = @@token_cnt += 1

      all_opts = @default_opts.merge(opts)
      if all_opts.keys.include?(:noreply)
        all_opts[:noreply] = !!all_opts[:noreply]
      end
      all_opts.each {|k,v|
        ap = Query::AssocPair.new
        ap.key = k.to_s
        if v.class == RQL
          ap.val = v.to_pb
        else
          ap.val = RQL.new.expr(v).to_pb
        end
        q.global_optargs << ap
      }

      res = run_internal(q, all_opts[:noreply])
      return res if !res
      if res.type == Response::ResponseType::SUCCESS_PARTIAL
        value = Cursor.new(Shim.response_to_native(res, msg, opts),
                   msg, self, opts, q.token, true)
      elsif res.type == Response::ResponseType::SUCCESS_SEQUENCE
        value = Cursor.new(Shim.response_to_native(res, msg, opts),
                   msg, self, opts, q.token, false)
      else
        value = Shim.response_to_native(res, msg, opts)
      end

      if res.has_profile?
          {"profile" => Shim.datum_to_native(res.profile(), opts),
           "value" => value}
      else
          value
      end
    end

    def send packet
      @socket.write(packet)
    end

    def dispatch msg
      # PP.pp msg if $DEBUG
      payload = msg.serialize_to_string
      # File.open('sexp_payloads.txt', 'a') {|f| f.write(payload.inspect+"\n")}
      send([payload.length].pack('L<') + payload)
      return msg.token
    end

    def wait token
      begin
        res = nil
        raise RqlRuntimeError, "Connection closed by server!" if not @listener
        @mutex.synchronize do
          (@waiters[token] = ConditionVariable.new).wait(@mutex) if not @data[token]
          res = @data.delete token if @data[token]
        end
        raise RqlRuntimeError, "Connection closed by server!" if !@listener or !res
        return res
      rescue @abort_module::Abort => e
        print "\nAborting query and reconnecting...\n"
<<<<<<< HEAD
        reconnect(false)
=======
        reconnect(:noreply_wait => false)
>>>>>>> 80a843f2
        raise e
      end
    end

    # Change the default database of a connection.
    def use(new_default_db)
      @default_opts[:db] = RQL.new.db(new_default_db)
    end

    def inspect
      db = @default_opts[:db] || RQL.new.db('test')
      properties = "(#{@host}:#{@port}) (Default DB: #{db.inspect})"
      state = @listener ? "(listening)" : "(closed)"
      "#<RethinkDB::Connection:#{self.object_id} #{properties} #{state}>"
    end

    @@last = nil
    @@magic_number = VersionDummy::Version::V0_2

    def debug_socket; @socket; end

    # Reconnect to the server.  This will interrupt all queries on the
<<<<<<< HEAD
    # server (if noreply_wait = false) and invalidate all outstanding
    # enumerables on the client.
    def reconnect(noreply_wait=true)
      noreply_wait if noreply_wait
=======
    # server (if :noreply_wait => false) and invalidate all outstanding
    # enumerables on the client.
    def reconnect(opts={})
      raise ArgumentError, "Argument to reconnect must be a hash." if opts.class != Hash
      if not (opts.keys - [:noreply_wait]).empty?
        raise ArgumentError, "reconnect does not understand these options: " +
          (opts.keys - [:noreply_wait]).to_s
      end
      opts[:noreply_wait] = true if not opts.keys.include?(:noreply_wait)
      
      self.noreply_wait() if opts[:noreply_wait]
>>>>>>> 80a843f2
      @socket.close if @socket
      @socket = TCPSocket.open(@host, @port)
      @waiters = {}
      @data = {}
      @mutex = Mutex.new
      @conn_id += 1
      start_listener
      self
    end

<<<<<<< HEAD
    def close(noreply_wait=true)
      noreply_wait if noreply_wait
=======
    def close(opts={})
      raise ArgumentError, "Argument to close must be a hash." if opts.class != Hash
      if not (opts.keys - [:noreply_wait]).empty?
        raise ArgumentError, "close does not understand these options: " +
          (opts.keys - [:noreply_wait]).to_s
      end
      opts[:noreply_wait] = true if not opts.keys.include?(:noreply_wait)
      
      self.noreply_wait() if opts[:noreply_wait]
>>>>>>> 80a843f2
      @listener.terminate if @listener
      @listener = nil
      @socket.close
      @socket = nil
    end

    def noreply_wait
<<<<<<< HEAD
      raise RuntimeError, "Error: Connection Closed." if !@socket || !@listener
=======
      raise RqlRuntimeError, "Error: Connection Closed." if !@socket || !@listener
>>>>>>> 80a843f2
      q = Query.new
      q.type = Query::QueryType::NOREPLY_WAIT
      q.token = @@token_cnt += 1
      res = run_internal(q)
<<<<<<< HEAD
      if res.type != Response::ResponseType::SUCCESS_ATOM
        raise RqlRuntimeError, "Unexpected response to noreply_wait: #{res}."
      end
      Shim.response_to_native(res, nil, nil)
=======
      if res.type != Response::ResponseType::WAIT_COMPLETE
        raise RqlRuntimeError, "Unexpected response to noreply_wait: " + PP.pp(res, "")
      end
      nil
>>>>>>> 80a843f2
    end

    def self.last
      return @@last if @@last
      raise RqlRuntimeError, "No last connection.  Use RethinkDB::Connection.new."
    end

    def start_listener
      class << @socket
        def maybe_timeout(sec=nil, &b)
          sec ? timeout(sec, &b) : b.call
        end
        def read_exn(len, timeout_sec=nil)
          maybe_timeout(timeout_sec) {
            buf = read len
            if !buf or buf.length != len
              raise RqlRuntimeError, "Connection closed by server."
            end
            return buf
          }
        end
      end
      @socket.write([@@magic_number].pack('L<'))

      @socket.write([@auth_key.size].pack('L<') + @auth_key)
      response = ""
      while response[-1..-1] != "\0"
        response += @socket.read_exn(1, 20)
      end
      response = response[0...-1]
      if response != "SUCCESS"
        raise RqlRuntimeError,"Server dropped connection with message: \"#{response}\""
      end

      @listener.terminate if @listener
      @listener = Thread.new do
        loop do
          begin
            response_length = @socket.read_exn(4).unpack('L<')[0]
            response = @socket.read_exn(response_length)
          rescue RqlRuntimeError => e
            @mutex.synchronize do
              @listener = nil
              @waiters.each {|kv| kv[1].signal}
            end
            Thread.current.terminate
            abort("unreachable")
          end
          #TODO: Recovery
          begin
            protob = Response.parse(response)
          rescue
            raise RqlRuntimeError, "Bad Protobuf #{response}, server is buggy."
          end
          if protob.token == -1
            @mutex.synchronize do
              @waiters.keys.each {|k|
                @data[k] = protob
                if @waiters[k]
                  cond = @waiters.delete k
                  cond.signal
                end
              }
            end
          else
            @mutex.synchronize do
              @data[protob.token] = protob
              if @waiters[protob.token]
                cond = @waiters.delete protob.token
                cond.signal
              end
            end
          end
        end
      end
    end
  end
end<|MERGE_RESOLUTION|>--- conflicted
+++ resolved
@@ -105,11 +105,7 @@
       @@last = self
       @default_opts = default_db ? {:db => RQL.new.db(default_db)} : {}
       @conn_id = 0
-<<<<<<< HEAD
-      reconnect(false)
-=======
       reconnect(:noreply_wait => false)
->>>>>>> 80a843f2
     end
     attr_reader :default_db, :conn_id
 
@@ -185,11 +181,7 @@
         return res
       rescue @abort_module::Abort => e
         print "\nAborting query and reconnecting...\n"
-<<<<<<< HEAD
-        reconnect(false)
-=======
         reconnect(:noreply_wait => false)
->>>>>>> 80a843f2
         raise e
       end
     end
@@ -212,12 +204,6 @@
     def debug_socket; @socket; end
 
     # Reconnect to the server.  This will interrupt all queries on the
-<<<<<<< HEAD
-    # server (if noreply_wait = false) and invalidate all outstanding
-    # enumerables on the client.
-    def reconnect(noreply_wait=true)
-      noreply_wait if noreply_wait
-=======
     # server (if :noreply_wait => false) and invalidate all outstanding
     # enumerables on the client.
     def reconnect(opts={})
@@ -229,7 +215,6 @@
       opts[:noreply_wait] = true if not opts.keys.include?(:noreply_wait)
       
       self.noreply_wait() if opts[:noreply_wait]
->>>>>>> 80a843f2
       @socket.close if @socket
       @socket = TCPSocket.open(@host, @port)
       @waiters = {}
@@ -240,10 +225,6 @@
       self
     end
 
-<<<<<<< HEAD
-    def close(noreply_wait=true)
-      noreply_wait if noreply_wait
-=======
     def close(opts={})
       raise ArgumentError, "Argument to close must be a hash." if opts.class != Hash
       if not (opts.keys - [:noreply_wait]).empty?
@@ -253,7 +234,6 @@
       opts[:noreply_wait] = true if not opts.keys.include?(:noreply_wait)
       
       self.noreply_wait() if opts[:noreply_wait]
->>>>>>> 80a843f2
       @listener.terminate if @listener
       @listener = nil
       @socket.close
@@ -261,26 +241,15 @@
     end
 
     def noreply_wait
-<<<<<<< HEAD
-      raise RuntimeError, "Error: Connection Closed." if !@socket || !@listener
-=======
       raise RqlRuntimeError, "Error: Connection Closed." if !@socket || !@listener
->>>>>>> 80a843f2
       q = Query.new
       q.type = Query::QueryType::NOREPLY_WAIT
       q.token = @@token_cnt += 1
       res = run_internal(q)
-<<<<<<< HEAD
-      if res.type != Response::ResponseType::SUCCESS_ATOM
-        raise RqlRuntimeError, "Unexpected response to noreply_wait: #{res}."
-      end
-      Shim.response_to_native(res, nil, nil)
-=======
       if res.type != Response::ResponseType::WAIT_COMPLETE
         raise RqlRuntimeError, "Unexpected response to noreply_wait: " + PP.pp(res, "")
       end
       nil
->>>>>>> 80a843f2
     end
 
     def self.last
